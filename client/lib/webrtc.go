package snowflake_client

import (
	"crypto/rand"
	"encoding/hex"
	"errors"
	"fmt"
	"github.com/pion/transport/v2"
	"gitlab.torproject.org/tpo/anti-censorship/pluggable-transports/snowflake/v2/common/proxy"
	"io"
	"log"
	"net/url"
	"strings"
	"sync"
	"time"

	"github.com/pion/webrtc/v3"
	"github.com/tgragnato/snowflake.git/v2/common/event"
)

// WebRTCPeer represents a WebRTC connection to a remote snowflake proxy.
//
// Each WebRTCPeer only ever has one DataChannel that is used as the peer's transport.
type WebRTCPeer struct {
	id        string
	pc        *webrtc.PeerConnection
	transport *webrtc.DataChannel

	recvPipe  *io.PipeReader
	writePipe *io.PipeWriter

	mu          sync.Mutex // protects the following:
	lastReceive time.Time

	open   chan struct{} // Channel to notify when datachannel opens
	closed chan struct{}

	once sync.Once // Synchronization for PeerConnection destruction

	bytesLogger  bytesLogger
	eventsLogger event.SnowflakeEventReceiver
	proxy        *url.URL
}

// Deprecated: Use NewWebRTCPeerWithEventsAndProxy Instead.
func NewWebRTCPeer(config *webrtc.Configuration,
	broker *BrokerChannel) (*WebRTCPeer, error) {
	return NewWebRTCPeerWithEventsAndProxy(config, broker, nil, nil)
}

// Deprecated: Use NewWebRTCPeerWithEventsAndProxy Instead.
func NewWebRTCPeerWithEvents(config *webrtc.Configuration,
	broker *BrokerChannel, eventsLogger event.SnowflakeEventReceiver) (*WebRTCPeer, error) {
	return NewWebRTCPeerWithEventsAndProxy(config, broker, eventsLogger, nil)
}

// NewWebRTCPeerWithEventsAndProxy constructs a WebRTC PeerConnection to a snowflake proxy.
//
// The creation of the peer handles the signaling to the Snowflake broker, including
// the exchange of SDP information, the creation of a PeerConnection, and the establishment
// of a DataChannel to the Snowflake proxy.
func NewWebRTCPeerWithEventsAndProxy(config *webrtc.Configuration,
	broker *BrokerChannel, eventsLogger event.SnowflakeEventReceiver, proxy *url.URL) (*WebRTCPeer, error) {
	if eventsLogger == nil {
		eventsLogger = event.NewSnowflakeEventDispatcher()
	}

	connection := new(WebRTCPeer)
	{
		var buf [8]byte
		if _, err := rand.Read(buf[:]); err != nil {
			panic(err)
		}
		connection.id = "snowflake-" + hex.EncodeToString(buf[:])
	}
	connection.closed = make(chan struct{})

	// Override with something that's not NullLogger to have real logging.
	connection.bytesLogger = &bytesNullLogger{}

	// Pipes remain the same even when DataChannel gets switched.
	connection.recvPipe, connection.writePipe = io.Pipe()

	connection.eventsLogger = eventsLogger
	connection.proxy = proxy

	err := connection.connect(config, broker)
	if err != nil {
		connection.Close()
		return nil, err
	}
	return connection, nil
}

// Read bytes from local SOCKS.
// As part of |io.ReadWriter|
func (c *WebRTCPeer) Read(b []byte) (int, error) {
	return c.recvPipe.Read(b)
}

// Writes bytes out to remote WebRTC.
// As part of |io.ReadWriter|
func (c *WebRTCPeer) Write(b []byte) (int, error) {
	err := c.transport.Send(b)
	if err != nil {
		return 0, err
	}
	c.bytesLogger.addOutbound(int64(len(b)))
	return len(b), nil
}

// Closed returns a boolean indicated whether the peer is closed.
func (c *WebRTCPeer) Closed() bool {
	select {
	case <-c.closed:
		return true
	default:
	}
	return false
}

// Close closes the connection the snowflake proxy.
func (c *WebRTCPeer) Close() error {
	c.once.Do(func() {
		close(c.closed)
		c.cleanup()
		log.Printf("WebRTC: Closing")
	})
	return nil
}

// Prevent long-lived broken remotes.
// Should also update the DataChannel in underlying go-webrtc's to make Closes
// more immediate / responsive.
func (c *WebRTCPeer) checkForStaleness(timeout time.Duration) {
	c.mu.Lock()
	c.lastReceive = time.Now()
	c.mu.Unlock()
	for {
		c.mu.Lock()
		lastReceive := c.lastReceive
		c.mu.Unlock()
		if time.Since(lastReceive) > timeout {
			log.Printf("WebRTC: No messages received for %v -- closing stale connection.",
				timeout)
			err := errors.New("no messages received, closing stale connection")
			c.eventsLogger.OnNewSnowflakeEvent(event.EventOnSnowflakeConnectionFailed{Error: err})
			c.Close()
			return
		}
		select {
		case <-c.closed:
			return
		case <-time.After(time.Second):
		}
	}
}

// connect does the bulk of the work: gather ICE candidates, send the SDP offer to broker,
// receive an answer from broker, and wait for data channel to open
func (c *WebRTCPeer) connect(config *webrtc.Configuration, broker *BrokerChannel) error {
	log.Println(c.id, " connecting...")
	err := c.preparePeerConnection(config)
	localDescription := c.pc.LocalDescription()
	c.eventsLogger.OnNewSnowflakeEvent(event.EventOnOfferCreated{
		WebRTCLocalDescription: localDescription,
		Error:                  err,
	})
	if err != nil {
		return err
	}

	answer, err := broker.Negotiate(localDescription)
	c.eventsLogger.OnNewSnowflakeEvent(event.EventOnBrokerRendezvous{
		WebRTCRemoteDescription: answer,
		Error:                   err,
	})
	if err != nil {
		return err
	}
	log.Printf("Received Answer.\n")
	err = c.pc.SetRemoteDescription(*answer)
	if nil != err {
		log.Println("WebRTC: Unable to SetRemoteDescription:", err)
		return err
	}

	// Wait for the datachannel to open or time out
	select {
	case <-c.open:
	case <-time.After(DataChannelTimeout):
		c.transport.Close()
		err = errors.New("timeout waiting for DataChannel.OnOpen")
		c.eventsLogger.OnNewSnowflakeEvent(event.EventOnSnowflakeConnectionFailed{Error: err})
		return err
	}

	go c.checkForStaleness(SnowflakeTimeout)
	return nil
}

// preparePeerConnection creates a new WebRTC PeerConnection and returns it
// after non-trickle ICE candidate gathering is complete.
func (c *WebRTCPeer) preparePeerConnection(config *webrtc.Configuration) error {
	var err error
	s := webrtc.SettingEngine{}
<<<<<<< HEAD
	//s.SetICEMulticastDNSMode(ice.MulticastDNSModeDisabled)
=======
	s.SetICEMulticastDNSMode(ice.MulticastDNSModeDisabled)
	// Use the SetNet setting https://pkg.go.dev/github.com/pion/webrtc/v3#SettingEngine.SetNet
	// to get snowflake working in shadow (where the AF_NETLINK family is not implemented).
	// These two lines of code functionally revert a new change in pion by silently ignoring
	// when net.Interfaces() fails, rather than throwing an error
	var vnet transport.Net
	vnet, _ = stdnet.NewNet()

	if c.proxy != nil {
		if err = proxy.CheckProxyProtocolSupport(c.proxy); err != nil {
			return err
		}
		socksClient := proxy.NewSocks5UDPClient(c.proxy)
		vnet = proxy.NewTransportWrapper(&socksClient, vnet)
	}

	s.SetNet(vnet)
>>>>>>> 778e3af0
	api := webrtc.NewAPI(webrtc.WithSettingEngine(s))
	c.pc, err = api.NewPeerConnection(*config)
	if err != nil {
		log.Printf("NewPeerConnection ERROR: %s", err)
		return err
	}
	ordered := true
	dataChannelOptions := &webrtc.DataChannelInit{
		Ordered: &ordered,
	}
	// We must create the data channel before creating an offer
	// https://github.com/pion/webrtc/wiki/Release-WebRTC@v3.0.0
	dc, err := c.pc.CreateDataChannel(c.id, dataChannelOptions)
	if err != nil {
		log.Printf("CreateDataChannel ERROR: %s", err)
		return err
	}
	dc.OnOpen(func() {
		c.eventsLogger.OnNewSnowflakeEvent(event.EventOnSnowflakeConnected{})
		log.Println("WebRTC: DataChannel.OnOpen")
		close(c.open)
	})
	dc.OnClose(func() {
		log.Println("WebRTC: DataChannel.OnClose")
		c.Close()
	})
	dc.OnError(func(err error) {
		c.eventsLogger.OnNewSnowflakeEvent(event.EventOnSnowflakeConnectionFailed{Error: err})
	})
	dc.OnMessage(func(msg webrtc.DataChannelMessage) {
		if len(msg.Data) <= 0 {
			log.Println("0 length message---")
		}
		n, err := c.writePipe.Write(msg.Data)
		c.bytesLogger.addInbound(int64(n))
		if err != nil {
			// TODO: Maybe shouldn't actually close.
			log.Println("Error writing to SOCKS pipe")
			if inerr := c.writePipe.CloseWithError(err); inerr != nil {
				log.Printf("c.writePipe.CloseWithError returned error: %v", inerr)
			}
		}
		c.mu.Lock()
		c.lastReceive = time.Now()
		c.mu.Unlock()
	})
	c.transport = dc
	c.open = make(chan struct{})
	log.Println("WebRTC: DataChannel created")

	offer, err := c.pc.CreateOffer(nil)
	// TODO: Potentially timeout and retry if ICE isn't working.
	if err != nil {
		log.Println("Failed to prepare offer", err)
		c.pc.Close()
		return err
	}
	log.Println("WebRTC: Created offer")

	// Allow candidates to accumulate until ICEGatheringStateComplete.
	done := webrtc.GatheringCompletePromise(c.pc)
	// Start gathering candidates
	err = c.pc.SetLocalDescription(offer)
	if err != nil {
		log.Println("Failed to apply offer", err)
		c.pc.Close()
		return err
	}
	log.Println("WebRTC: Set local description")

	<-done // Wait for ICE candidate gathering to complete.

	if !strings.Contains(c.pc.LocalDescription().SDP, "\na=candidate:") {
		return fmt.Errorf("SDP offer contains no candidate")
	}
	return nil
}

// cleanup closes all channels and transports
func (c *WebRTCPeer) cleanup() {
	// Close this side of the SOCKS pipe.
	if c.writePipe != nil { // c.writePipe can be nil in tests.
		c.writePipe.Close()
	}
	if nil != c.transport {
		log.Printf("WebRTC: closing DataChannel")
		c.transport.Close()
	}
	if nil != c.pc {
		log.Printf("WebRTC: closing PeerConnection")
		err := c.pc.Close()
		if nil != err {
			log.Printf("Error closing peerconnection...")
		}
	}
}<|MERGE_RESOLUTION|>--- conflicted
+++ resolved
@@ -204,10 +204,8 @@
 func (c *WebRTCPeer) preparePeerConnection(config *webrtc.Configuration) error {
 	var err error
 	s := webrtc.SettingEngine{}
-<<<<<<< HEAD
-	//s.SetICEMulticastDNSMode(ice.MulticastDNSModeDisabled)
-=======
 	s.SetICEMulticastDNSMode(ice.MulticastDNSModeDisabled)
+
 	// Use the SetNet setting https://pkg.go.dev/github.com/pion/webrtc/v3#SettingEngine.SetNet
 	// to get snowflake working in shadow (where the AF_NETLINK family is not implemented).
 	// These two lines of code functionally revert a new change in pion by silently ignoring
@@ -224,7 +222,7 @@
 	}
 
 	s.SetNet(vnet)
->>>>>>> 778e3af0
+
 	api := webrtc.NewAPI(webrtc.WithSettingEngine(s))
 	c.pc, err = api.NewPeerConnection(*config)
 	if err != nil {
