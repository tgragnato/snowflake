package snowflake_client

import (
	"fmt"
	"net"
	"testing"
	"time"

	"git.torproject.org/pluggable-transports/snowflake.git/v2/common/event"
	. "github.com/smartystreets/goconvey/convey"
)

type FakeDialer struct {
	max int
}

func (w FakeDialer) Catch() (*WebRTCPeer, error) {
	fmt.Println("Caught a dummy snowflake.")
	return &WebRTCPeer{closed: make(chan struct{})}, nil
}

func (w FakeDialer) GetMax() int {
	return w.max
}

type FakeSocksConn struct {
	net.Conn
	rejected bool
}

func (f *FakeSocksConn) Reject() error {
	f.rejected = true
	return nil
}
func (f *FakeSocksConn) Grant(addr *net.TCPAddr) error { return nil }

func TestSnowflakeClient(t *testing.T) {

	Convey("Peers", t, func() {
		Convey("Can construct", func() {
			d := &FakeDialer{max: 1}
			p, _ := NewPeers(d)
			So(p.Tongue.GetMax(), ShouldEqual, 1)
			So(p.snowflakeChan, ShouldNotBeNil)
			So(cap(p.snowflakeChan), ShouldEqual, 1)
		})

		Convey("Collecting a Snowflake requires a Tongue.", func() {
			_, err := NewPeers(nil)
			So(err, ShouldNotBeNil)
			// Set the dialer so that collection is possible.
			d := &FakeDialer{max: 1}
			p, _ := NewPeers(d)
			_, err = p.Collect()
			So(err, ShouldBeNil)
			So(p.Count(), ShouldEqual, 1)
			// S
			p.Collect()
		})

		Convey("Collection continues until capacity.", func() {
			c := 5
			p, _ := NewPeers(FakeDialer{max: c})
			// Fill up to capacity.
			for i := 0; i < c; i++ {
				fmt.Println("Adding snowflake ", i)
				_, err := p.Collect()
				So(err, ShouldBeNil)
				So(p.Count(), ShouldEqual, i+1)
			}
			// But adding another gives an error.
			So(p.Count(), ShouldEqual, c)
			_, err := p.Collect()
			So(err, ShouldNotBeNil)
			So(p.Count(), ShouldEqual, c)

			// But popping allows it to continue.
			s := p.Pop()
			s.Close()
			So(s, ShouldNotBeNil)
			So(p.Count(), ShouldEqual, c-1)

			_, err = p.Collect()
			So(err, ShouldBeNil)
			So(p.Count(), ShouldEqual, c)
		})

		Convey("Count correctly purges peers marked for deletion.", func() {
			p, _ := NewPeers(FakeDialer{max: 5})
			p.Collect()
			p.Collect()
			p.Collect()
			p.Collect()
			So(p.Count(), ShouldEqual, 4)
			s := p.Pop()
			s.Close()
			So(p.Count(), ShouldEqual, 3)
			s = p.Pop()
			s.Close()
			So(p.Count(), ShouldEqual, 2)
		})

		Convey("End Closes all peers.", func() {
			cnt := 5
			p, _ := NewPeers(FakeDialer{max: cnt})
			for i := 0; i < cnt; i++ {
				p.activePeers.PushBack(&WebRTCPeer{closed: make(chan struct{})})
			}
			So(p.Count(), ShouldEqual, cnt)
			p.End()
			<-p.Melted()
			So(p.Count(), ShouldEqual, 0)
		})

		Convey("Pop skips over closed peers.", func() {
			p, _ := NewPeers(FakeDialer{max: 4})
			wc1, _ := p.Collect()
			wc2, _ := p.Collect()
			wc3, _ := p.Collect()
			So(wc1, ShouldNotBeNil)
			So(wc2, ShouldNotBeNil)
			So(wc3, ShouldNotBeNil)
			wc1.Close()
			r := p.Pop()
			So(p.Count(), ShouldEqual, 2)
			So(r, ShouldEqual, wc2)
			wc4, _ := p.Collect()
			wc2.Close()
			wc3.Close()
			r = p.Pop()
			So(r, ShouldEqual, wc4)
		})

		Convey("Terminate Connect() loop", func() {
			p, _ := NewPeers(FakeDialer{max: 4})
			go func() {
				for {
					p.Collect()
					select {
					case <-p.Melted():
						return
					default:
					}
				}
			}()
			<-time.After(10 * time.Second)

			p.End()
			<-p.Melted()
			So(p.Count(), ShouldEqual, 0)
		})

	})

	Convey("Dialers", t, func() {
		Convey("Can construct WebRTCDialer.", func() {
			broker := &BrokerChannel{}
			d := NewWebRTCDialer(broker, nil, 1)
			So(d, ShouldNotBeNil)
			So(d.BrokerChannel, ShouldNotBeNil)
		})
		SkipConvey("WebRTCDialer can Catch a snowflake.", func() {
			broker := &BrokerChannel{}
			d := NewWebRTCDialer(broker, nil, 1)
			conn, err := d.Catch()
			So(conn, ShouldBeNil)
			So(err, ShouldNotBeNil)
		})
	})

}

func TestWebRTCPeer(t *testing.T) {
	Convey("WebRTCPeer", t, func(c C) {
		p := &WebRTCPeer{closed: make(chan struct{}),
			eventsLogger: event.NewSnowflakeEventDispatcher()}
		Convey("checks for staleness", func() {
			go p.checkForStaleness(time.Second)
			<-time.After(2 * time.Second)
			So(p.Closed(), ShouldEqual, true)
		})
	})
}

func TestICEServerParser(t *testing.T) {
	Convey("Test parsing of ICE servers", t, func() {
		for _, test := range []struct {
			input  []string
			urls   [][]string
			length int
		}{
			{
<<<<<<< HEAD
				[]string{"stun:stun.l.google.com:19302"},
				[][]string{{"stun:stun.l.google.com:19302"}},
				1,
			},
			{
				[]string{"stun:stun.l.google.com:19302", "stun.ekiga.net"},
				[][]string{{"stun:stun.l.google.com:19302"}, {"stun.ekiga.net"}},
				2,
			},
			{
				[]string{"stun:stun.l.google.com:19302", "stun.ekiga.net"},
				[][]string{{"stun:stun.l.google.com:19302"}, {"stun.ekiga.net"}},
				2,
=======
				[]string{"stun:stun.l.google.com:19302", "stun:stun.ekiga.net"},
				[][]string{[]string{"stun:stun.l.google.com:19302"}, []string{"stun:stun.ekiga.net:3478"}},
				2,
			},
			{
				[]string{"stun:stun1.l.google.com:19302", "stun.ekiga.net", "stun:stun.example.com:1234/path?query",
					"https://example.com", "turn:relay.metered.ca:80?transport=udp"},
				[][]string{[]string{"stun:stun1.l.google.com:19302"}},
				1,
>>>>>>> 990fcb41
			},
		} {
			servers := parseIceServers(test.input)

			if test.urls == nil {
				So(servers, ShouldBeNil)
			} else {
				So(servers, ShouldNotBeNil)
			}

			So(len(servers), ShouldEqual, test.length)

			for _, server := range servers {
				So(test.urls, ShouldContain, server.URLs)
			}

		}

	})
}<|MERGE_RESOLUTION|>--- conflicted
+++ resolved
@@ -28,11 +28,11 @@
 	rejected bool
 }
 
-func (f *FakeSocksConn) Reject() error {
+func (f FakeSocksConn) Reject() error {
 	f.rejected = true
 	return nil
 }
-func (f *FakeSocksConn) Grant(addr *net.TCPAddr) error { return nil }
+func (f FakeSocksConn) Grant(addr *net.TCPAddr) error { return nil }
 
 func TestSnowflakeClient(t *testing.T) {
 
@@ -46,16 +46,16 @@
 		})
 
 		Convey("Collecting a Snowflake requires a Tongue.", func() {
-			_, err := NewPeers(nil)
+			p, err := NewPeers(nil)
 			So(err, ShouldNotBeNil)
 			// Set the dialer so that collection is possible.
 			d := &FakeDialer{max: 1}
-			p, _ := NewPeers(d)
+			p, err = NewPeers(d)
 			_, err = p.Collect()
 			So(err, ShouldBeNil)
 			So(p.Count(), ShouldEqual, 1)
 			// S
-			p.Collect()
+			_, err = p.Collect()
 		})
 
 		Convey("Collection continues until capacity.", func() {
@@ -190,21 +190,6 @@
 			length int
 		}{
 			{
-<<<<<<< HEAD
-				[]string{"stun:stun.l.google.com:19302"},
-				[][]string{{"stun:stun.l.google.com:19302"}},
-				1,
-			},
-			{
-				[]string{"stun:stun.l.google.com:19302", "stun.ekiga.net"},
-				[][]string{{"stun:stun.l.google.com:19302"}, {"stun.ekiga.net"}},
-				2,
-			},
-			{
-				[]string{"stun:stun.l.google.com:19302", "stun.ekiga.net"},
-				[][]string{{"stun:stun.l.google.com:19302"}, {"stun.ekiga.net"}},
-				2,
-=======
 				[]string{"stun:stun.l.google.com:19302", "stun:stun.ekiga.net"},
 				[][]string{[]string{"stun:stun.l.google.com:19302"}, []string{"stun:stun.ekiga.net:3478"}},
 				2,
@@ -214,7 +199,6 @@
 					"https://example.com", "turn:relay.metered.ca:80?transport=udp"},
 				[][]string{[]string{"stun:stun1.l.google.com:19302"}},
 				1,
->>>>>>> 990fcb41
 			},
 		} {
 			servers := parseIceServers(test.input)
