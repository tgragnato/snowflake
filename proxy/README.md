--- conflicted
+++ resolved
@@ -66,17 +66,6 @@
         The URL of the server that this proxy will use to check its network NAT type.
         Determining NAT type helps to understand whether this proxy is compatible with certain clients' NAT (default "https://snowflake-broker.torproject.net:8443/probe")
   -nat-retest-interval duration
-<<<<<<< HEAD
-        the time interval in second before NAT type is retested, 0s disables retest. Valid time units are "s", "m", "h".  (default 24h0m0s)
-  -relay string
-        websocket relay URL (default "wss://snowflake.torproject.net/")
-  -outbound-address string
-        bind a specific outbound address. Replace all host candidates with this address without validation. 
-  -probeURL string
-        NAT check probe server URL (default "https://snowflake-broker.torproject.net:8443/probe")
-  -stun string
-        STUN URL (default "stun:stun.tgragnato.it:3478")
-=======
         the time interval between NAT type is retests (see "nat-probe-server"). 0s disables retest. Valid time units are "s", "m", "h". (default 24h0m0s)
   -outbound-address address
         prefer the given address as outbound address for client connections
@@ -85,8 +74,7 @@
   -relay URL
         The default URL of the server (relay) that this proxy will forward client connections to, in case the broker itself did not specify the said URL (default "wss://snowflake.torproject.net/")
   -stun URL
-        STUN server `URL` that this proxy will use will use to, among some other things, determine its public IP address (default "stun:stun.l.google.com:19302")
->>>>>>> 17be3430
+        STUN server `URL` that this proxy will use will use to, among some other things, determine its public IP address (default "stun:stun.tgragnato.it:3478")
   -summary-interval duration
         the time interval between summary log outputs, 0s disables summaries. Valid time units are "s", "m", "h". (default 1h0m0s)
   -unsafe-logging
