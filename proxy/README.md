<!-- START doctoc generated TOC please keep comment here to allow auto update -->
<!-- DON'T EDIT THIS SECTION, INSTEAD RE-RUN doctoc TO UPDATE -->
**Table of Contents**

- [Dependencies](#dependencies)
- [Building the standalone Snowflake proxy](#building-the-standalone-snowflake-proxy)
- [Running a standalone Snowflake proxy](#running-a-standalone-snowflake-proxy)

<!-- END doctoc generated TOC please keep comment here to allow auto update -->

This is a standalone (not browser-based) version of the Snowflake proxy. For browser-based versions of the Snowflake proxy, see https://gitlab.torproject.org/tpo/anti-censorship/pluggable-transports/snowflake-webext.

### Dependencies

- Go 1.21+
- We use the [pion/webrtc](https://github.com/pion/webrtc) library for WebRTC communication with Snowflake proxies. Note: running `go get` will fetch this dependency automatically during the build process.

### Building the standalone Snowflake proxy

To build the Snowflake proxy, make sure you are in the `proxy/` directory, and then run:

```
go get
go build
```

### Running a standalone Snowflake proxy

The Snowflake proxy can be run with the following options:
```
Usage of ./proxy:
  -allow-non-tls-relay
        allow relay without tls encryption
  -allowed-relay-hostname-pattern string
        a pattern to specify allowed hostname pattern for relay URL. (default "snowflake.torproject.net$")
  -broker string
        broker URL (default "https://snowflake-broker.torproject.net/")
<<<<<<< HEAD
=======
  -poll-interval duration
        how often to ask the broker for a new client. Keep in mind that asking for a client will not always result in getting one. Minumum value is 2s. Valid time units are "ms", "s", "m", "h". (default 5s)
  -capacity uint
        maximum concurrent clients (default is to accept an unlimited number of clients)
>>>>>>> f4db6461
  -disableStatsLogger
        disable the exposing mechanism for stats using logs
  -ephemeral-ports-range string
        ICE UDP ephemeral ports range (format:"<min>:<max>")
  -enableMetrics
        enable the exposing mechanism for stats using metrics at "/internal/metrics"
  -keep-local-addresses
        keep local LAN address ICE candidates
  -log string
        log filename
  -metricsAddress string
        set listening address for metrics service by either hostname or ip-address (default localhost)
  -metricsPort
        set port for the metrics service (default 9999)
  -nat-retest-interval duration
        the time interval in second before NAT type is retested, 0s disables retest. Valid time units are "s", "m", "h".  (default 24h0m0s)
  -relay string
        websocket relay URL (default "wss://snowflake.torproject.net/")
  -outbound-address string
        bind a specific outbound address. Replace all host candidates with this address without validation. 
  -probeURL string
        NAT check probe server URL (default "https://snowflake-broker.torproject.net:8443/probe")
  -stun string
        STUN URL (default "stun:stun.tgragnato.it:3478")
  -summary-interval duration
        the time interval to output summary, 0s disables summaries. Valid time units are "s", "m", "h".  (default 1h0m0s)
  -unsafe-logging
        prevent logs from being scrubbed
  -verbose
        increase log verbosity
  -version
        display version info to stderr and quit
```

For more information on how to run a Snowflake proxy in deployment, see our [community documentation](https://community.torproject.org/relay/setup/snowflake/standalone/).<|MERGE_RESOLUTION|>--- conflicted
+++ resolved
@@ -35,13 +35,10 @@
         a pattern to specify allowed hostname pattern for relay URL. (default "snowflake.torproject.net$")
   -broker string
         broker URL (default "https://snowflake-broker.torproject.net/")
-<<<<<<< HEAD
-=======
   -poll-interval duration
         how often to ask the broker for a new client. Keep in mind that asking for a client will not always result in getting one. Minumum value is 2s. Valid time units are "ms", "s", "m", "h". (default 5s)
   -capacity uint
         maximum concurrent clients (default is to accept an unlimited number of clients)
->>>>>>> f4db6461
   -disableStatsLogger
         disable the exposing mechanism for stats using logs
   -ephemeral-ports-range string
