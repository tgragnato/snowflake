package main

import (
	"bytes"
	"crypto/rand"
	"crypto/tls"
	"encoding/base64"
	"flag"
	"fmt"
	"io"
	"io/ioutil"
	"log"
	"net"
	"net/http"
	"net/url"
	"os"
	"strings"
	"sync"
	"time"

	"git.torproject.org/pluggable-transports/snowflake.git/common/messages"
	"git.torproject.org/pluggable-transports/snowflake.git/common/safelog"
	"git.torproject.org/pluggable-transports/snowflake.git/common/util"
	"git.torproject.org/pluggable-transports/snowflake.git/common/websocketconn"
	"github.com/gorilla/websocket"
	"github.com/pion/webrtc/v3"
)

<<<<<<< HEAD
=======
const defaultBrokerURL = "https://snowflake-broker.torproject.net/"
const defaultProbeURL = "https://snowflake-broker.torproject.net:8443/probe"
const defaultRelayURL = "wss://snowflake.torproject.net/"
const defaultSTUNURL = "stun:stun.stunprotocol.org:3478"
const pollInterval = 5 * time.Second
>>>>>>> 54ab7938
const (
	defaultBrokerURL   = "https://snowflake-broker.bamsoftware.com/"
	defaultProbeURL    = "https://snowflake-broker.torproject.net:8443/probe"
	defaultRelayURL    = "wss://snowflake.bamsoftware.com/"
	defaultSTUNURL     = "stun:stun.stunprotocol.org:3478"
	pollInterval       = 5 * time.Second
	NATUnknown         = "unknown"
	NATRestricted      = "restricted"
	NATUnrestricted    = "unrestricted"
	dataChannelTimeout = 20 * time.Second
	readLimit          = 100000
	sessionIDLength    = 16
)

var (
	broker          *SignalingServer
	relayURL        string
	currentNATType  = NATUnknown
	tokens          *tokens_t
	config          webrtc.Configuration
	customtransport = &http.Transport{
		DialContext: (&net.Dialer{
			Timeout:   5 * time.Minute,
			KeepAlive: time.Millisecond,
			DualStack: true,
		}).DialContext,
		TLSClientConfig: &tls.Config{
			MinVersion: tls.VersionTLS13,
			MaxVersion: tls.VersionTLS13,
			CurvePreferences: []tls.CurveID{
				tls.X25519,
				tls.CurveP521,
			},
			SessionTicketsDisabled: true,
		},
		ForceAttemptHTTP2:     true,
		MaxIdleConnsPerHost:   10,
		MaxConnsPerHost:       20,
		IdleConnTimeout:       5 * time.Minute,
		ResponseHeaderTimeout: 30 * time.Second,
		DisableKeepAlives:     false,
		DisableCompression:    false,
	}
)

// Checks whether an IP address is a remote address for the client
func isRemoteAddress(ip net.IP) bool {
	return !(util.IsLocal(ip) || ip.IsUnspecified() || ip.IsLoopback())
}

func genSessionID() string {
	buf := make([]byte, sessionIDLength)
	_, err := rand.Read(buf)
	if err != nil {
		panic(err.Error())
	}
	return strings.TrimRight(base64.StdEncoding.EncodeToString(buf), "=")
}

func limitedRead(r io.Reader, limit int64) ([]byte, error) {
	p, err := ioutil.ReadAll(&io.LimitedReader{R: r, N: limit + 1})
	if err != nil {
		return p, err
	} else if int64(len(p)) == limit+1 {
		return p[0:limit], io.ErrUnexpectedEOF
	}
	return p, err
}

type SignalingServer struct {
	url                *url.URL
	transport          http.RoundTripper
	keepLocalAddresses bool
}

func newSignalingServer(rawURL string, keepLocalAddresses bool) (*SignalingServer, error) {
	var err error
	s := new(SignalingServer)
	s.keepLocalAddresses = keepLocalAddresses
	s.url, err = url.Parse(rawURL)
	if err != nil {
		return nil, fmt.Errorf("invalid broker url: %s", err)
	}

	s.transport = customtransport

	return s, nil
}

func (s *SignalingServer) Post(path string, payload io.Reader) ([]byte, error) {

	req, err := http.NewRequest("POST", path, payload)
	if err != nil {
		return nil, err
	}
	resp, err := s.transport.RoundTrip(req)
	if err != nil {
		return nil, err
	}

	if resp.StatusCode != http.StatusOK {
		return nil, fmt.Errorf("remote returned status code %d", resp.StatusCode)
	}

	defer resp.Body.Close()
	return limitedRead(resp.Body, readLimit)
}

func (s *SignalingServer) pollOffer(sid string) *webrtc.SessionDescription {
	brokerPath := s.url.ResolveReference(&url.URL{Path: "proxy"})

	ticker := time.NewTicker(pollInterval)
	defer ticker.Stop()

	// Run the loop once before hitting the ticker
	for ; true; <-ticker.C {
		numClients := int((tokens.count() / 8) * 8) // Round down to 8
		body, err := messages.EncodePollRequest(sid, "standalone", currentNATType, numClients)
		if err != nil {
			log.Printf("Error encoding poll message: %s", err.Error())
			return nil
		}
		resp, err := s.Post(brokerPath.String(), bytes.NewBuffer(body))
		if err != nil {
			log.Printf("error polling broker: %s", err.Error())
		}

		offer, _, err := messages.DecodePollResponse(resp)
		if err != nil {
			log.Printf("Error reading broker response: %s", err.Error())
			log.Printf("body: %s", resp)
			return nil
		}
		if offer != "" {
			offer, err := util.DeserializeSessionDescription(offer)
			if err != nil {
				log.Printf("Error processing session description: %s", err.Error())
				return nil
			}
			return offer

		}
	}
	return nil
}

func (s *SignalingServer) sendAnswer(sid string, pc *webrtc.PeerConnection) error {
	brokerPath := s.url.ResolveReference(&url.URL{Path: "answer"})
	ld := pc.LocalDescription()
	if !s.keepLocalAddresses {
		ld = &webrtc.SessionDescription{
			Type: ld.Type,
			SDP:  util.StripLocalAddresses(ld.SDP),
		}
	}
	answer, err := util.SerializeSessionDescription(ld)
	if err != nil {
		return err
	}
	body, err := messages.EncodeAnswerRequest(answer, sid)
	if err != nil {
		return err
	}
	resp, err := s.Post(brokerPath.String(), bytes.NewBuffer(body))
	if err != nil {
		return fmt.Errorf("error sending answer to broker: %s", err.Error())
	}

	success, err := messages.DecodeAnswerResponse(resp)
	if err != nil {
		return err
	}
	if !success {
		return fmt.Errorf("broker returned client timeout")
	}

	return nil
}

func CopyLoop(c1 io.ReadWriteCloser, c2 io.ReadWriteCloser) {
	var wg sync.WaitGroup
	copyer := func(dst io.ReadWriteCloser, src io.ReadWriteCloser) {
		defer wg.Done()
		// Ignore io.ErrClosedPipe because it is likely caused by the
		// termination of copyer in the other direction.
		if _, err := io.Copy(dst, src); err != nil && err != io.ErrClosedPipe {
			log.Printf("io.Copy inside CopyLoop generated an error: %v", err)
		}
		dst.Close()
		src.Close()
	}
	wg.Add(2)
	go copyer(c1, c2)
	go copyer(c2, c1)
	wg.Wait()
}

// We pass conn.RemoteAddr() as an additional parameter, rather than calling
// conn.RemoteAddr() inside this function, as a workaround for a hang that
// otherwise occurs inside of conn.pc.RemoteDescription() (called by
// RemoteAddr). https://bugs.torproject.org/18628#comment:8
func datachannelHandler(conn *webRTCConn, remoteAddr net.Addr) {
	defer conn.Close()
	defer tokens.ret()

	u, err := url.Parse(relayURL)
	if err != nil {
		log.Fatalf("invalid relay url: %s", err)
	}

	if remoteAddr != nil {
		// Encode client IP address in relay URL
		q := u.Query()
		clientIP := remoteAddr.String()
		q.Set("client_ip", clientIP)
		u.RawQuery = q.Encode()
	} else {
		log.Printf("no remote address given in websocket")
	}

	ws, _, err := websocket.DefaultDialer.Dial(u.String(), nil)
	if err != nil {
		log.Printf("error dialing relay: %s", err)
		return
	}
	wsConn := websocketconn.New(ws)
	log.Printf("connected to relay")
	defer wsConn.Close()
	CopyLoop(conn, wsConn)
	log.Printf("datachannelHandler ends")
}

// Create a PeerConnection from an SDP offer. Blocks until the gathering of ICE
// candidates is complete and the answer is available in LocalDescription.
// Installs an OnDataChannel callback that creates a webRTCConn and passes it to
// datachannelHandler.
func makePeerConnectionFromOffer(sdp *webrtc.SessionDescription,
	config webrtc.Configuration,
	dataChan chan struct{},
	handler func(conn *webRTCConn, remoteAddr net.Addr)) (*webrtc.PeerConnection, error) {

	pc, err := webrtc.NewPeerConnection(config)
	if err != nil {
		return nil, fmt.Errorf("accept: NewPeerConnection: %s", err)
	}
	pc.OnDataChannel(func(dc *webrtc.DataChannel) {
		log.Println("OnDataChannel")
		close(dataChan)

		pr, pw := io.Pipe()
		conn := &webRTCConn{pc: pc, dc: dc, pr: pr}
		conn.bytesLogger = NewBytesSyncLogger()

		dc.OnOpen(func() {
			log.Println("OnOpen channel")
		})
		dc.OnClose(func() {
			conn.lock.Lock()
			defer conn.lock.Unlock()
			log.Println("OnClose channel")
			log.Println(conn.bytesLogger.ThroughputSummary())
			conn.dc = nil
			dc.Close()
			pw.Close()
		})
		dc.OnMessage(func(msg webrtc.DataChannelMessage) {
			var n int
			n, err = pw.Write(msg.Data)
			if err != nil {
				if inerr := pw.CloseWithError(err); inerr != nil {
					log.Printf("close with error generated an error: %v", inerr)
				}
			}
			conn.bytesLogger.AddOutbound(n)
			if n != len(msg.Data) {
				panic("short write")
			}
		})

		go handler(conn, conn.RemoteAddr())
	})
	// As of v3.0.0, pion-webrtc uses trickle ICE by default.
	// We have to wait for candidate gathering to complete
	// before we send the offer
	done := webrtc.GatheringCompletePromise(pc)
	err = pc.SetRemoteDescription(*sdp)
	if err != nil {
		if inerr := pc.Close(); inerr != nil {
			log.Printf("unable to call pc.Close after pc.SetRemoteDescription with error: %v", inerr)
		}
		return nil, fmt.Errorf("accept: SetRemoteDescription: %s", err)
	}
	log.Println("sdp offer successfully received.")

	log.Println("Generating answer...")
	answer, err := pc.CreateAnswer(nil)
	// blocks on ICE gathering. we need to add a timeout if needed
	// not putting this in a separate go routine, because we need
	// SetLocalDescription(answer) to be called before sendAnswer
	if err != nil {
		if inerr := pc.Close(); inerr != nil {
			log.Printf("ICE gathering has generated an error when calling pc.Close: %v", inerr)
		}
		return nil, err
	}

	err = pc.SetLocalDescription(answer)
	if err != nil {
		if err = pc.Close(); err != nil {
			log.Printf("pc.Close after setting local description returned : %v", err)
		}
		return nil, err
	}
	// Wait for ICE candidate gathering to complete
	<-done
	return pc, nil
}

// Create a new PeerConnection. Blocks until the gathering of ICE
// candidates is complete and the answer is available in LocalDescription.
func makeNewPeerConnection(config webrtc.Configuration,
	dataChan chan struct{}) (*webrtc.PeerConnection, error) {

	pc, err := webrtc.NewPeerConnection(config)
	if err != nil {
		return nil, fmt.Errorf("accept: NewPeerConnection: %s", err)
	}

	// Must create a data channel before creating an offer
	// https://github.com/pion/webrtc/wiki/Release-WebRTC@v3.0.0
	dc, err := pc.CreateDataChannel("test", &webrtc.DataChannelInit{})
	if err != nil {
		log.Printf("CreateDataChannel ERROR: %s", err)
		return nil, err
	}
	dc.OnOpen(func() {
		log.Println("WebRTC: DataChannel.OnOpen")
		close(dataChan)
	})
	dc.OnClose(func() {
		log.Println("WebRTC: DataChannel.OnClose")
		dc.Close()
	})

	offer, err := pc.CreateOffer(nil)
	// TODO: Potentially timeout and retry if ICE isn't working.
	if err != nil {
		log.Println("Failed to prepare offer", err)
		pc.Close()
		return nil, err
	}
	log.Println("WebRTC: Created offer")

	// As of v3.0.0, pion-webrtc uses trickle ICE by default.
	// We have to wait for candidate gathering to complete
	// before we send the offer
	done := webrtc.GatheringCompletePromise(pc)
	err = pc.SetLocalDescription(offer)
	if err != nil {
		log.Println("Failed to prepare offer", err)
		pc.Close()
		return nil, err
	}
	log.Println("WebRTC: Set local description")

	// Wait for ICE candidate gathering to complete
	<-done
	return pc, nil
}

func runSession(sid string) {
	offer := broker.pollOffer(sid)
	if offer == nil {
		log.Printf("bad offer from broker")
		tokens.ret()
		return
	}
	dataChan := make(chan struct{})
	pc, err := makePeerConnectionFromOffer(offer, config, dataChan, datachannelHandler)
	if err != nil {
		log.Printf("error making WebRTC connection: %s", err)
		tokens.ret()
		return
	}
	err = broker.sendAnswer(sid, pc)
	if err != nil {
		log.Printf("error sending answer to client through broker: %s", err)
		if inerr := pc.Close(); inerr != nil {
			log.Printf("error calling pc.Close: %v", inerr)
		}
		tokens.ret()
		return
	}
	// Set a timeout on peerconnection. If the connection state has not
	// advanced to PeerConnectionStateConnected in this time,
	// destroy the peer connection and return the token.
	select {
	case <-dataChan:
		log.Println("Connection successful.")
	case <-time.After(dataChannelTimeout):
		log.Println("Timed out waiting for client to open data channel.")
		if err := pc.Close(); err != nil {
			log.Printf("error calling pc.Close: %v", err)
		}
		tokens.ret()
	}
}

func main() {
	var capacity uint
	var stunURL string
	var logFilename string
	var rawBrokerURL string
	var unsafeLogging bool
	var keepLocalAddresses bool

	flag.UintVar(&capacity, "capacity", 0, "maximum concurrent clients")
	flag.StringVar(&rawBrokerURL, "broker", defaultBrokerURL, "broker URL")
	flag.StringVar(&relayURL, "relay", defaultRelayURL, "websocket relay URL")
	flag.StringVar(&stunURL, "stun", defaultSTUNURL, "stun URL")
	flag.StringVar(&logFilename, "log", "", "log filename")
	flag.BoolVar(&unsafeLogging, "unsafe-logging", false, "prevent logs from being scrubbed")
	flag.BoolVar(&keepLocalAddresses, "keep-local-addresses", false, "keep local LAN address ICE candidates")
	flag.Parse()

	var logOutput io.Writer = os.Stderr
	log.SetFlags(log.LstdFlags | log.LUTC)
	if logFilename != "" {
		f, err := os.OpenFile(logFilename, os.O_CREATE|os.O_WRONLY|os.O_APPEND, 0600)
		if err != nil {
			log.Fatal(err)
		}
		defer f.Close()
		logOutput = io.MultiWriter(os.Stderr, f)
	}
	if unsafeLogging {
		log.SetOutput(logOutput)
	} else {
		// We want to send the log output through our scrubber first
		log.SetOutput(&safelog.LogScrubber{Output: logOutput})
	}

	log.Println("starting")

	var err error
	broker, err = newSignalingServer(rawBrokerURL, keepLocalAddresses)
	if err != nil {
		log.Fatal(err)
	}

	_, err = url.Parse(stunURL)
	if err != nil {
		log.Fatalf("invalid stun url: %s", err)
	}
	_, err = url.Parse(relayURL)
	if err != nil {
		log.Fatalf("invalid relay url: %s", err)
	}

	config = webrtc.Configuration{
		ICEServers: []webrtc.ICEServer{
			{
				URLs: []string{stunURL},
			},
		},
	}
	tokens = newTokens(capacity)

	// use probetest to determine NAT compatability
	checkNATType(config, defaultProbeURL)
	log.Printf("NAT type: %s", currentNATType)

	ticker := time.NewTicker(pollInterval)
	defer ticker.Stop()

	for ; true; <-ticker.C {
		tokens.get()
		sessionID := genSessionID()
		runSession(sessionID)
	}
}

func checkNATType(config webrtc.Configuration, probeURL string) {

	probe, err := newSignalingServer(probeURL, false)
	if err != nil {
		log.Printf("Error parsing url: %s", err.Error())
	}

	// create offer
	dataChan := make(chan struct{})
	pc, err := makeNewPeerConnection(config, dataChan)
	if err != nil {
		log.Printf("error making WebRTC connection: %s", err)
		return
	}

	offer := pc.LocalDescription()
	sdp, err := util.SerializeSessionDescription(offer)
	log.Printf("Offer: %s", sdp)
	if err != nil {
		log.Printf("Error encoding probe message: %s", err.Error())
		return
	}

	// send offer
	body, err := messages.EncodePollResponse(sdp, true, "")
	if err != nil {
		log.Printf("Error encoding probe message: %s", err.Error())
		return
	}
	resp, err := probe.Post(probe.url.String(), bytes.NewBuffer(body))
	if err != nil {
		log.Printf("error polling probe: %s", err.Error())
		return
	}

	sdp, _, err = messages.DecodeAnswerRequest(resp)
	if err != nil {
		log.Printf("Error reading probe response: %s", err.Error())
		return
	}
	answer, err := util.DeserializeSessionDescription(sdp)
	if err != nil {
		log.Printf("Error setting answer: %s", err.Error())
		return
	}
	err = pc.SetRemoteDescription(*answer)
	if err != nil {
		log.Printf("Error setting answer: %s", err.Error())
		return
	}

	select {
	case <-dataChan:
		currentNATType = NATUnrestricted
	case <-time.After(dataChannelTimeout):
		currentNATType = NATRestricted
	}
	if err := pc.Close(); err != nil {
		log.Printf("error calling pc.Close: %v", err)
	}

}<|MERGE_RESOLUTION|>--- conflicted
+++ resolved
@@ -26,18 +26,10 @@
 	"github.com/pion/webrtc/v3"
 )
 
-<<<<<<< HEAD
-=======
-const defaultBrokerURL = "https://snowflake-broker.torproject.net/"
-const defaultProbeURL = "https://snowflake-broker.torproject.net:8443/probe"
-const defaultRelayURL = "wss://snowflake.torproject.net/"
-const defaultSTUNURL = "stun:stun.stunprotocol.org:3478"
-const pollInterval = 5 * time.Second
->>>>>>> 54ab7938
 const (
-	defaultBrokerURL   = "https://snowflake-broker.bamsoftware.com/"
+	defaultBrokerURL   = "https://snowflake-broker.torproject.net/"
 	defaultProbeURL    = "https://snowflake-broker.torproject.net:8443/probe"
-	defaultRelayURL    = "wss://snowflake.bamsoftware.com/"
+	defaultRelayURL    = "wss://snowflake.torproject.net/"
 	defaultSTUNURL     = "stun:stun.stunprotocol.org:3478"
 	pollInterval       = 5 * time.Second
 	NATUnknown         = "unknown"
