/*
Package snowflake_proxy provides functionality for creating, starting, and stopping a snowflake
proxy.

To run a proxy, you must first create a proxy configuration. Unconfigured fields
will be set to the defined defaults.

	proxy := snowflake_proxy.SnowflakeProxy{
		BrokerURL: "https://snowflake-broker.example.com",
		STUNURL: "stun:stun.tgragnato.it:3478",
		// ...
	}

You may then start and stop the proxy. Stopping the proxy will close existing connections and
the proxy will not poll for more clients.

	go func() {
		err := proxy.Start()
		// handle error
	}

	// ...

	proxy.Stop()
*/
package snowflake_proxy

import (
	"bytes"
	"context"
	"crypto/rand"
	"crypto/tls"
	"encoding/base64"
	"fmt"
	"io"
	"log"
	"net"
	"net/http"
	"net/url"
	"strings"
	"sync"
	"time"

	"github.com/gorilla/websocket"
	"github.com/pion/ice/v2"
	"github.com/pion/webrtc/v3"
	"gitlab.torproject.org/tpo/anti-censorship/pluggable-transports/snowflake/v2/common/event"
	"gitlab.torproject.org/tpo/anti-censorship/pluggable-transports/snowflake/v2/common/messages"
	"gitlab.torproject.org/tpo/anti-censorship/pluggable-transports/snowflake/v2/common/namematcher"
	"gitlab.torproject.org/tpo/anti-censorship/pluggable-transports/snowflake/v2/common/task"
	"gitlab.torproject.org/tpo/anti-censorship/pluggable-transports/snowflake/v2/common/util"
	"gitlab.torproject.org/tpo/anti-censorship/pluggable-transports/snowflake/v2/common/websocketconn"
)

const (
	DefaultBrokerURL   = "https://snowflake-broker.torproject.net/"
	DefaultNATProbeURL = "https://snowflake-broker.torproject.net:8443/probe"
	DefaultProbeURL    = "https://snowflake-broker.torproject.net:8443/probe"
	DefaultRelayURL    = "wss://snowflake.bamsoftware.com/"
	DefaultSTUNURL     = "stun:stun.tgragnato.it:3478"
	DefaultProxyType   = "standalone"
	pollInterval       = 5 * time.Second
	NATUnknown         = "unknown"
	NATRestricted      = "restricted"
	NATUnrestricted    = "unrestricted"
	dataChannelTimeout = 20 * time.Second
	readLimit          = 100000
	sessionIDLength    = 16
)

<<<<<<< HEAD
var (
	broker               *SignalingServer
	currentNATType       = NATUnknown
	currentNATTypeAccess = &sync.RWMutex{}
	tokens               *tokens_t
	config               webrtc.Configuration
	customtransport      = &http.Transport{
		DialContext: (&net.Dialer{
			Timeout:   5 * time.Minute,
			KeepAlive: time.Millisecond,
			DualStack: true,
		}).DialContext,
		TLSClientConfig: &tls.Config{
			MinVersion: tls.VersionTLS13,
			MaxVersion: tls.VersionTLS13,
			CurvePreferences: []tls.CurveID{
				tls.X25519,
				tls.CurveP521,
			},
			SessionTicketsDisabled: true,
		},
		ForceAttemptHTTP2:     true,
		MaxIdleConnsPerHost:   10,
		MaxConnsPerHost:       20,
		IdleConnTimeout:       5 * time.Minute,
		ResponseHeaderTimeout: 30 * time.Second,
		DisableKeepAlives:     false,
		DisableCompression:    false,
	}
)
=======
const bufferedAmountLowThreshold uint64 = 256 * 1024 // 256 KB

var broker *SignalingServer

var currentNATTypeAccess = &sync.RWMutex{}

// currentNATType describes local network environment.
// Obtain currentNATTypeAccess before access.
var currentNATType = NATUnknown
>>>>>>> 58c3121c

func getCurrentNATType() string {
	currentNATTypeAccess.RLock()
	defer currentNATTypeAccess.RUnlock()
	return currentNATType
}

// SnowflakeProxy is used to configure an embedded
// Snowflake in another Go application.
type SnowflakeProxy struct {
	// STUNURL is the URL of the STUN server the proxy will use
	STUNURL string
	// BrokerURL is the URL of the Snowflake broker
	BrokerURL string
	// KeepLocalAddresses indicates whether local SDP candidates will be sent to the broker
	KeepLocalAddresses bool
	// RelayURL is the URL of the Snowflake server that all traffic will be relayed to
	RelayURL string
	// OutboundAddress specify an IP address to use as SDP host candidate
	OutboundAddress string
	// Ephemeral*Port limits the pool of ports that ICE UDP connections can allocate from
	EphemeralMinPort uint16
	EphemeralMaxPort uint16
	// RelayDomainNamePattern is the pattern specify allowed domain name for relay
	// If the pattern starts with ^ then an exact match is required.
	// The rest of pattern is the suffix of domain name.
	// There is no look ahead assertion when matching domain name suffix,
	// thus the string prepend the suffix does not need to be empty or ends with a dot.
	RelayDomainNamePattern string
	AllowNonTLSRelay       bool
	// NATProbeURL is the URL of the probe service we use for NAT checks
	NATProbeURL string
	// NATTypeMeasurementInterval is time before NAT type is retested
	NATTypeMeasurementInterval time.Duration
	// ProxyType is the type reported to the broker, if not provided it "standalone" will be used
	ProxyType       string
	EventDispatcher event.SnowflakeEventDispatcher
	shutdown        chan struct{}
}

// Checks whether an IP address is a remote address for the client
func isRemoteAddress(ip net.IP) bool {
	return !(util.IsLocal(ip) || ip.IsUnspecified() || ip.IsLoopback())
}

func genSessionID() string {
	buf := make([]byte, sessionIDLength)
	_, err := rand.Read(buf)
	if err != nil {
		panic(err.Error())
	}
	return strings.TrimRight(base64.StdEncoding.EncodeToString(buf), "=")
}

func limitedRead(r io.Reader, limit int64) ([]byte, error) {
	p, err := io.ReadAll(&io.LimitedReader{R: r, N: limit + 1})
	if err != nil {
		return p, err
	} else if int64(len(p)) == limit+1 {
		return p[0:limit], io.ErrUnexpectedEOF
	}
	return p, err
}

// SignalingServer keeps track of the SignalingServer in use by the Snowflake
type SignalingServer struct {
	url                *url.URL
	transport          http.RoundTripper
	keepLocalAddresses bool
}

func newSignalingServer(rawURL string, keepLocalAddresses bool) (*SignalingServer, error) {
	var err error
	s := new(SignalingServer)
	s.keepLocalAddresses = keepLocalAddresses
	s.url, err = url.Parse(rawURL)
	if err != nil {
		return nil, fmt.Errorf("invalid broker url: %s", err)
	}

	s.transport = customtransport

	return s, nil
}

// Post sends a POST request to the SignalingServer
func (s *SignalingServer) Post(path string, payload io.Reader) ([]byte, error) {
	req, err := http.NewRequest("POST", path, payload)
	if err != nil {
		return nil, err
	}

	resp, err := s.transport.RoundTrip(req)
	if err != nil {
		return nil, err
	}
	if resp.StatusCode != http.StatusOK {
		return nil, fmt.Errorf("remote returned status code %d", resp.StatusCode)
	}

	defer resp.Body.Close()
	return limitedRead(resp.Body, readLimit)
}

// pollOffer communicates the proxy's capabilities with broker
// and retrieves a compatible SDP offer
func (s *SignalingServer) pollOffer(sid string, proxyType string, acceptedRelayPattern string, shutdown chan struct{}) (*webrtc.SessionDescription, string) {
	brokerPath := s.url.ResolveReference(&url.URL{Path: "proxy"})

	ticker := time.NewTicker(pollInterval)
	defer ticker.Stop()

	// Run the loop once before hitting the ticker
	for ; true; <-ticker.C {
		select {
		case <-shutdown:
			return nil, ""
		default:
			numClients := int((tokens.count() / 8) * 8) // Round down to 8
			currentNATTypeLoaded := getCurrentNATType()
			body, err := messages.EncodeProxyPollRequestWithRelayPrefix(sid, proxyType, currentNATTypeLoaded, numClients, acceptedRelayPattern)
			if err != nil {
				log.Printf("Error encoding poll message: %s", err.Error())
				return nil, ""
			}

			resp, err := s.Post(brokerPath.String(), bytes.NewBuffer(body))
			if err != nil {
				log.Printf("error polling broker: %s", err.Error())
			}

			offer, _, relayURL, err := messages.DecodePollResponseWithRelayURL(resp)
			if err != nil {
				log.Printf("Error reading broker response: %s", err.Error())
				log.Printf("body: %s", resp)
				return nil, ""
			}
			if offer != "" {
				offer, err := util.DeserializeSessionDescription(offer)
				if err != nil {
					log.Printf("Error processing session description: %s", err.Error())
					return nil, ""
				}
				return offer, relayURL
			}
		}
	}
	return nil, ""
}

// sendAnswer encodes an SDP answer, sends it to the broker
// and wait for its response
func (s *SignalingServer) sendAnswer(sid string, pc *webrtc.PeerConnection) error {
	ld := pc.LocalDescription()
	if !s.keepLocalAddresses {
		ld = &webrtc.SessionDescription{
			Type: ld.Type,
			SDP:  util.StripLocalAddresses(ld.SDP),
		}
	}

	answer, err := util.SerializeSessionDescription(ld)
	if err != nil {
		return err
	}

	body, err := messages.EncodeAnswerRequest(answer, sid)
	if err != nil {
		return err
	}

	brokerPath := s.url.ResolveReference(&url.URL{Path: "answer"})
	resp, err := s.Post(brokerPath.String(), bytes.NewBuffer(body))
	if err != nil {
		return fmt.Errorf("error sending answer to broker: %s", err.Error())
	}

	success, err := messages.DecodeAnswerResponse(resp)
	if err != nil {
		return err
	}
	if !success {
		return fmt.Errorf("broker returned client timeout")
	}

	return nil
}

type readerCtx struct {
	ctx context.Context
	r   io.Reader
}

func (r *readerCtx) Read(p []byte) (n int, err error) {
	if err := r.ctx.Err(); err != nil {
		return 0, err
	}
	return r.r.Read(p)
}

func safeCopy(dst io.ReadWriteCloser, src io.Reader, wg *sync.WaitGroup, ctx context.Context, cancel context.CancelFunc) {
	defer wg.Done()
	r := &readerCtx{ctx: ctx, r: src}
	_, err := io.Copy(dst, r)
	dst.Close()
	if err != nil && err != io.ErrClosedPipe {
		cancel()
	}
}

func copyLoop(c1 io.ReadWriteCloser, c2 io.ReadWriteCloser, shutdown chan struct{}) {
	defer c2.Close()
	defer c1.Close()

	ctx, cancel := context.WithCancel(context.Background())

	select {
	case <-shutdown:
		cancel()
	default:
		var wg sync.WaitGroup
		wg.Add(2)
		go safeCopy(c1, c2, &wg, ctx, cancel)
		go safeCopy(c2, c1, &wg, ctx, cancel)
		wg.Wait()
	}
	log.Println("copy loop ended")
}

// We pass conn.RemoteAddr() as an additional parameter, rather than calling
// conn.RemoteAddr() inside this function, as a workaround for a hang that
// otherwise occurs inside conn.pc.RemoteDescription() (called by RemoteAddr).
// https://bugs.torproject.org/18628#comment:8
func (sf *SnowflakeProxy) datachannelHandler(conn *webRTCConn, remoteAddr net.Addr, relayURL string) {
	go tokens.get()
	defer conn.Close()
	defer func() {
		go tokens.ret()
	}()

	if relayURL == "" {
		relayURL = sf.RelayURL
	}

	u, err := url.Parse(relayURL)
	if err != nil {
		log.Fatalf("invalid relay url: %s", err)
	}

	if remoteAddr != nil {
		// Encode client IP address in relay URL
		q := u.Query()
		clientIP := remoteAddr.String()
		q.Set("client_ip", clientIP)
		u.RawQuery = q.Encode()
	} else {
		log.Printf("no remote address given in websocket")
	}

	ws, _, err := websocket.DefaultDialer.Dial(u.String(), nil)
	if err != nil {
		log.Printf("error dialing relay: %s = %s", u.String(), err)
		return
	}

	wsConn := websocketconn.New(ws)
	log.Printf("Connected to relay: %v", relayURL)
	defer wsConn.Close()
	copyLoop(conn, wsConn, sf.shutdown)
	log.Printf("datachannelHandler ends")
}

type dataChannelHandlerWithRelayURL struct {
	RelayURL string
	sf       *SnowflakeProxy
}

func (d dataChannelHandlerWithRelayURL) datachannelHandler(conn *webRTCConn, remoteAddr net.Addr) {
	d.sf.datachannelHandler(conn, remoteAddr, d.RelayURL)
}

func (sf *SnowflakeProxy) makeWebRTCAPI() *webrtc.API {
	settingsEngine := webrtc.SettingEngine{}

	if sf.EphemeralMinPort != 0 && sf.EphemeralMaxPort != 0 {
		err := settingsEngine.SetEphemeralUDPPortRange(sf.EphemeralMinPort, sf.EphemeralMaxPort)
		if err != nil {
			log.Fatal("Invalid port range: min > max")
		}
	}

	if sf.OutboundAddress != "" {
		// replace SDP host candidates with the given IP without validation
		// still have server reflexive candidates to fall back on
		settingsEngine.SetNAT1To1IPs([]string{sf.OutboundAddress}, webrtc.ICECandidateTypeHost)
	}

	settingsEngine.SetICEMulticastDNSMode(ice.MulticastDNSModeDisabled)

	settingsEngine.SetDTLSInsecureSkipHelloVerify(true)

	return webrtc.NewAPI(webrtc.WithSettingEngine(settingsEngine))
}

// Create a PeerConnection from an SDP offer. Blocks until the gathering of ICE
// candidates is complete and the answer is available in LocalDescription.
// Installs an OnDataChannel callback that creates a webRTCConn and passes it to
// datachannelHandler.
func (sf *SnowflakeProxy) makePeerConnectionFromOffer(sdp *webrtc.SessionDescription,
	config webrtc.Configuration,
	dataChan chan struct{},
	handler func(conn *webRTCConn, remoteAddr net.Addr)) (*webrtc.PeerConnection, error) {

	api := sf.makeWebRTCAPI()
	pc, err := api.NewPeerConnection(config)
	if err != nil {
		return nil, fmt.Errorf("accept: NewPeerConnection: %s", err)
	}

	pc.OnDataChannel(func(dc *webrtc.DataChannel) {
		log.Printf("New Data Channel %s-%d\n", dc.Label(), dc.ID())
		close(dataChan)

		pr, pw := io.Pipe()
		conn := newWebRTCConn(pc, dc, pr, sf.EventDispatcher)

		dc.SetBufferedAmountLowThreshold(bufferedAmountLowThreshold)

		dc.OnBufferedAmountLow(func() {
			select {
			case conn.sendMoreCh <- struct{}{}:
			default:
			}
		})

		dc.OnOpen(func() {
			log.Printf("Data Channel %s-%d open\n", dc.Label(), dc.ID())

			if sf.OutboundAddress != "" {
				selectedCandidatePair, err := pc.SCTP().Transport().ICETransport().GetSelectedCandidatePair()
				if err != nil {
					log.Printf("Warning: couldn't get the selected candidate pair")
				}

				log.Printf("Selected Local Candidate: %s:%d", selectedCandidatePair.Local.Address, selectedCandidatePair.Local.Port)
				if sf.OutboundAddress != selectedCandidatePair.Local.Address {
					log.Printf("Warning: the IP address provided by --outbound-address is not used for establishing peerconnection")
				}
			}
		})
		dc.OnClose(func() {
			conn.lock.Lock()
			defer conn.lock.Unlock()
			log.Printf("Data Channel %s-%d close\n", dc.Label(), dc.ID())
			log.Println(conn.bytesLogger.ThroughputSummary())
			in, out := conn.bytesLogger.GetStat()
			conn.eventLogger.OnNewSnowflakeEvent(event.EventOnProxyConnectionOver{
				InboundTraffic:  in,
				OutboundTraffic: out,
			})
			conn.dc = nil
			dc.Close()
			pw.Close()
		})
		dc.OnMessage(func(msg webrtc.DataChannelMessage) {
			var n int
			n, err = pw.Write(msg.Data)
			if err != nil {
				if inerr := pw.CloseWithError(err); inerr != nil {
					log.Printf("close with error generated an error: %v", inerr)
				}
			}
			conn.bytesLogger.AddOutbound(int64(n))
			if n != len(msg.Data) {
				panic("short write")
			}
		})

		go handler(conn, conn.RemoteAddr())
	})
	// As of v3.0.0, pion-webrtc uses trickle ICE by default.
	// We have to wait for candidate gathering to complete
	// before we send the offer
	done := webrtc.GatheringCompletePromise(pc)
	err = pc.SetRemoteDescription(*sdp)
	if err != nil {
		if inerr := pc.Close(); inerr != nil {
			log.Printf("unable to call pc.Close after pc.SetRemoteDescription with error: %v", inerr)
		}
		return nil, fmt.Errorf("accept: SetRemoteDescription: %s", err)
	}

	log.Println("Generating answer...")
	answer, err := pc.CreateAnswer(nil)
	// blocks on ICE gathering. we need to add a timeout if needed
	// not putting this in a separate go routine, because we need
	// SetLocalDescription(answer) to be called before sendAnswer
	if err != nil {
		if inerr := pc.Close(); inerr != nil {
			log.Printf("ICE gathering has generated an error when calling pc.Close: %v", inerr)
		}
		return nil, err
	}

	err = pc.SetLocalDescription(answer)
	if err != nil {
		if err = pc.Close(); err != nil {
			log.Printf("pc.Close after setting local description returned : %v", err)
		}
		return nil, err
	}

	// Wait for ICE candidate gathering to complete
	<-done

	if !strings.Contains(pc.LocalDescription().SDP, "\na=candidate:") {
		return nil, fmt.Errorf("SDP answer contains no candidate")
	}
	log.Printf("Answer: \n\t%s", strings.ReplaceAll(pc.LocalDescription().SDP, "\n", "\n\t"))

	return pc, nil
}

// Create a new PeerConnection. Blocks until the gathering of ICE
// candidates is complete and the answer is available in LocalDescription.
func (sf *SnowflakeProxy) makeNewPeerConnection(config webrtc.Configuration,
	dataChan chan struct{}) (*webrtc.PeerConnection, error) {

	api := sf.makeWebRTCAPI()
	pc, err := api.NewPeerConnection(config)
	if err != nil {
		return nil, fmt.Errorf("accept: NewPeerConnection: %s", err)
	}

	// Must create a data channel before creating an offer
	// https://github.com/pion/webrtc/wiki/Release-WebRTC@v3.0.0
	dc, err := pc.CreateDataChannel("test", &webrtc.DataChannelInit{})
	if err != nil {
		log.Printf("CreateDataChannel ERROR: %s", err)
		return nil, err
	}
	dc.OnOpen(func() {
		log.Println("WebRTC: DataChannel.OnOpen")
		close(dataChan)
	})
	dc.OnClose(func() {
		log.Println("WebRTC: DataChannel.OnClose")
		dc.Close()
	})

	offer, err := pc.CreateOffer(nil)
	// TODO: Potentially timeout and retry if ICE isn't working.
	if err != nil {
		log.Println("Failed to prepare offer", err)
		pc.Close()
		return nil, err
	}
	log.Println("Probetest: Created Offer")

	// As of v3.0.0, pion-webrtc uses trickle ICE by default.
	// We have to wait for candidate gathering to complete
	// before we send the offer
	done := webrtc.GatheringCompletePromise(pc)
	// start the gathering of ICE candidates
	err = pc.SetLocalDescription(offer)
	if err != nil {
		log.Println("Failed to apply offer", err)
		pc.Close()
		return nil, err
	}
	log.Println("Probetest: Set local description")

	// Wait for ICE candidate gathering to complete
	<-done

	if !strings.Contains(pc.LocalDescription().SDP, "\na=candidate:") {
		return nil, fmt.Errorf("Probetest SDP offer contains no candidate")
	}

	return pc, nil
}

func (sf *SnowflakeProxy) runSession(sid string) {
	offer, relayURL := broker.pollOffer(sid, sf.ProxyType, sf.RelayDomainNamePattern, sf.shutdown)
	if offer == nil {
		log.Printf("bad offer from broker")
		return
	}
	log.Printf("Received Offer From Broker: \n\t%s", strings.ReplaceAll(offer.SDP, "\n", "\n\t"))

	matcher := namematcher.NewNameMatcher(sf.RelayDomainNamePattern)
	parsedRelayURL, err := url.Parse(relayURL)
	if err != nil {
		log.Printf("bad offer from broker: bad Relay URL %v", err.Error())
		return
	}

	if relayURL != "" && (!matcher.IsMember(parsedRelayURL.Hostname()) || (!sf.AllowNonTLSRelay && parsedRelayURL.Scheme != "wss")) {
		log.Printf("bad offer from broker: rejected Relay URL")
		return
	}

	dataChan := make(chan struct{})
	dataChannelAdaptor := dataChannelHandlerWithRelayURL{RelayURL: relayURL, sf: sf}
	pc, err := sf.makePeerConnectionFromOffer(offer, config, dataChan, dataChannelAdaptor.datachannelHandler)
	if err != nil {
		log.Printf("error making WebRTC connection: %s", err)
		return
	}

	err = broker.sendAnswer(sid, pc)
	if err != nil {
		log.Printf("error sending answer to client through broker: %s", err)
		if inerr := pc.Close(); inerr != nil {
			log.Printf("error calling pc.Close: %v", inerr)
		}
		return
	}
	// Set a timeout on peerconnection. If the connection state has not
	// advanced to PeerConnectionStateConnected in this time,
	// destroy the peer connection and return the token.
	select {
	case <-dataChan:
		log.Println("Connection successful")
	case <-time.After(dataChannelTimeout):
		log.Println("Timed out waiting for client to open data channel.")
		if err := pc.Close(); err != nil {
			log.Printf("error calling pc.Close: %v", err)
		}
	}
}

// Start configures and starts a Snowflake, fully formed and special. Configuration
// values that are unset will default to their corresponding default values.
func (sf *SnowflakeProxy) Start() error {
	var err error

	sf.EventDispatcher.OnNewSnowflakeEvent(event.EventOnProxyStarting{})
	sf.shutdown = make(chan struct{})

	// blank configurations revert to default
	if sf.BrokerURL == "" {
		sf.BrokerURL = DefaultBrokerURL
	}
	if sf.RelayURL == "" {
		sf.RelayURL = DefaultRelayURL
	}
	if sf.STUNURL == "" {
		sf.STUNURL = DefaultSTUNURL
	}
	if sf.NATProbeURL == "" {
		sf.NATProbeURL = DefaultNATProbeURL
	}
	if sf.ProxyType == "" {
		sf.ProxyType = DefaultProxyType
	}
	if sf.EventDispatcher == nil {
		sf.EventDispatcher = event.NewSnowflakeEventDispatcher()
	}

	broker, err = newSignalingServer(sf.BrokerURL, sf.KeepLocalAddresses)
	if err != nil {
		return fmt.Errorf("error configuring broker: %s", err)
	}

	_, err = url.Parse(sf.STUNURL)
	if err != nil {
		return fmt.Errorf("invalid stun url: %s", err)
	}
	_, err = url.Parse(sf.RelayURL)
	if err != nil {
		return fmt.Errorf("invalid relay url: %s", err)
	}

	if !namematcher.IsValidRule(sf.RelayDomainNamePattern) {
		return fmt.Errorf("invalid relay domain name pattern")
	}

	config = webrtc.Configuration{
		ICEServers: []webrtc.ICEServer{
			{
				URLs: []string{sf.STUNURL},
			},
		},
	}
	tokens = newTokens()

	sf.checkNATType(config, sf.NATProbeURL)
	currentNATTypeLoaded := getCurrentNATType()
	sf.EventDispatcher.OnNewSnowflakeEvent(&event.EventOnCurrentNATTypeDetermined{CurNATType: currentNATTypeLoaded})

	NatRetestTask := task.Periodic{
		Interval: sf.NATTypeMeasurementInterval,
		Execute: func() error {
			sf.checkNATType(config, sf.NATProbeURL)
			return nil
		},
	}

	if sf.NATTypeMeasurementInterval != 0 {
		NatRetestTask.WaitThenStart()
		defer NatRetestTask.Close()
	}

	ticker := time.NewTicker(pollInterval)
	defer ticker.Stop()

	for ; true; <-ticker.C {
		select {
		case <-sf.shutdown:
			return nil
		default:
			sessionID := genSessionID()
			sf.runSession(sessionID)
		}
	}
	return nil
}

// Stop closes all existing connections and shuts down the Snowflake.
func (sf *SnowflakeProxy) Stop() {
	close(sf.shutdown)
}

// checkNATType use probetest to determine NAT compatability by
// attempting to connect with a known symmetric NAT. If success,
// it is considered "unrestricted". If timeout it is considered "restricted"
func (sf *SnowflakeProxy) checkNATType(config webrtc.Configuration, probeURL string) {
	probe, err := newSignalingServer(probeURL, false)
	if err != nil {
		log.Printf("Error parsing url: %s", err.Error())
	}

	dataChan := make(chan struct{})
	pc, err := sf.makeNewPeerConnection(config, dataChan)
	if err != nil {
		log.Printf("error making WebRTC connection: %s", err)
		return
	}

	offer := pc.LocalDescription()
	log.Printf("Probetest offer: \n\t%s", strings.ReplaceAll(offer.SDP, "\n", "\n\t"))
	sdp, err := util.SerializeSessionDescription(offer)
	if err != nil {
		log.Printf("Error encoding probe message: %s", err.Error())
		return
	}

	// send offer
	body, err := messages.EncodePollResponse(sdp, true, "")
	if err != nil {
		log.Printf("Error encoding probe message: %s", err.Error())
		return
	}

	resp, err := probe.Post(probe.url.String(), bytes.NewBuffer(body))
	if err != nil {
		log.Printf("error polling probe: %s", err.Error())
		return
	}

	sdp, _, err = messages.DecodeAnswerRequest(resp)
	if err != nil {
		log.Printf("Error reading probe response: %s", err.Error())
		return
	}

	answer, err := util.DeserializeSessionDescription(sdp)
	if err != nil {
		log.Printf("Error setting answer: %s", err.Error())
		return
	}

	err = pc.SetRemoteDescription(*answer)
	if err != nil {
		log.Printf("Error setting answer: %s", err.Error())
		return
	}

	currentNATTypeLoaded := getCurrentNATType()

	currentNATTypeTestResult := NATUnknown
	select {
	case <-dataChan:
		currentNATTypeTestResult = NATUnrestricted
	case <-time.After(dataChannelTimeout):
		currentNATTypeTestResult = NATRestricted
	}

	currentNATTypeToStore := NATUnknown
	switch currentNATTypeLoaded + "->" + currentNATTypeTestResult {
	case NATUnrestricted + "->" + NATUnknown:
		currentNATTypeToStore = NATUnrestricted

	case NATRestricted + "->" + NATUnknown:
		currentNATTypeToStore = NATRestricted

	default:
		currentNATTypeToStore = currentNATTypeTestResult
	}

	log.Printf("NAT Type measurement: %v -> %v = %v\n", currentNATTypeLoaded, currentNATTypeTestResult, currentNATTypeToStore)

	currentNATTypeAccess.Lock()
	currentNATType = currentNATTypeToStore
	currentNATTypeAccess.Unlock()

	if err := pc.Close(); err != nil {
		log.Printf("error calling pc.Close: %v", err)
	}
}<|MERGE_RESOLUTION|>--- conflicted
+++ resolved
@@ -68,7 +68,8 @@
 	sessionIDLength    = 16
 )
 
-<<<<<<< HEAD
+const bufferedAmountLowThreshold uint64 = 256 * 1024 // 256 KB
+
 var (
 	broker               *SignalingServer
 	currentNATType       = NATUnknown
@@ -99,17 +100,6 @@
 		DisableCompression:    false,
 	}
 )
-=======
-const bufferedAmountLowThreshold uint64 = 256 * 1024 // 256 KB
-
-var broker *SignalingServer
-
-var currentNATTypeAccess = &sync.RWMutex{}
-
-// currentNATType describes local network environment.
-// Obtain currentNATTypeAccess before access.
-var currentNATType = NATUnknown
->>>>>>> 58c3121c
 
 func getCurrentNATType() string {
 	currentNATTypeAccess.RLock()
