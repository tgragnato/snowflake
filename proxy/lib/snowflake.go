/*
Package snowflake_proxy provides functionality for creating, starting, and stopping a snowflake
proxy.

To run a proxy, you must first create a proxy configuration. Unconfigured fields
will be set to the defined defaults.

	proxy := snowflake_proxy.SnowflakeProxy{
		BrokerURL: "https://snowflake-broker.example.com",
		STUNURL: "stun:stun.tgragnato.it:3478",
		// ...
	}

You may then start and stop the proxy. Stopping the proxy will close existing connections and
the proxy will not poll for more clients.

	go func() {
		err := proxy.Start()
		// handle error
	}

	// ...

	proxy.Stop()
*/
package snowflake_proxy

import (
	"bytes"
	"context"
	"crypto/rand"
	"crypto/tls"
	"encoding/base64"
	"fmt"
	"io"
	"log"
	"net"
	"net/http"
	"net/url"
	"strings"
	"sync"
	"time"

	"github.com/gorilla/websocket"
	"github.com/pion/ice/v2"
	"github.com/pion/webrtc/v3"
	"github.com/tgragnato/snowflake.git/v2/common/event"
	"github.com/tgragnato/snowflake.git/v2/common/messages"
	"github.com/tgragnato/snowflake.git/v2/common/namematcher"
	"github.com/tgragnato/snowflake.git/v2/common/task"
	"github.com/tgragnato/snowflake.git/v2/common/util"
	"github.com/tgragnato/snowflake.git/v2/common/websocketconn"
)

const (
	DefaultBrokerURL   = "https://snowflake-broker.torproject.net/"
	DefaultNATProbeURL = "https://snowflake-broker.torproject.net:8443/probe"
<<<<<<< HEAD
	DefaultProbeURL    = "https://snowflake-broker.torproject.net:8443/probe"
	DefaultRelayURL    = "wss://snowflake.bamsoftware.com/"
	DefaultSTUNURL     = "stun:stun.tgragnato.it:3478"
=======
	DefaultRelayURL    = "wss://snowflake.torproject.net/"
	DefaultSTUNURL     = "stun:stun.l.google.com:19302"
>>>>>>> 81047321
	DefaultProxyType   = "standalone"
	pollInterval       = 5 * time.Second
	NATUnknown         = "unknown"
	NATRestricted      = "restricted"
	NATUnrestricted    = "unrestricted"
	dataChannelTimeout = 20 * time.Second
	readLimit          = 100000
	sessionIDLength    = 16
)

const bufferedAmountLowThreshold uint64 = 256 * 1024 // 256 KB

var (
	broker               *SignalingServer
	currentNATType       = NATUnknown
	currentNATTypeAccess = &sync.RWMutex{}
	tokens               *tokens_t
	config               webrtc.Configuration
	customtransport      = &http.Transport{
		DialContext: (&net.Dialer{
			Timeout:   5 * time.Minute,
			KeepAlive: time.Millisecond,
			DualStack: true,
		}).DialContext,
		TLSClientConfig: &tls.Config{
			MinVersion: tls.VersionTLS13,
			MaxVersion: tls.VersionTLS13,
			CurvePreferences: []tls.CurveID{
				tls.X25519,
				tls.CurveP521,
			},
			SessionTicketsDisabled: true,
		},
		ForceAttemptHTTP2:     true,
		MaxIdleConnsPerHost:   10,
		MaxConnsPerHost:       20,
		IdleConnTimeout:       5 * time.Minute,
		ResponseHeaderTimeout: 30 * time.Second,
		DisableKeepAlives:     false,
		DisableCompression:    false,
	}
)

func getCurrentNATType() string {
	currentNATTypeAccess.RLock()
	defer currentNATTypeAccess.RUnlock()
	return currentNATType
}

// SnowflakeProxy is used to configure an embedded
// Snowflake in another Go application.
type SnowflakeProxy struct {
	// STUNURL is the URL of the STUN server the proxy will use
	STUNURL string
	// BrokerURL is the URL of the Snowflake broker
	BrokerURL string
	// KeepLocalAddresses indicates whether local SDP candidates will be sent to the broker
	KeepLocalAddresses bool
	// RelayURL is the URL of the Snowflake server that all traffic will be relayed to
	RelayURL string
	// OutboundAddress specify an IP address to use as SDP host candidate
	OutboundAddress string
	// Ephemeral*Port limits the pool of ports that ICE UDP connections can allocate from
	EphemeralMinPort uint16
	EphemeralMaxPort uint16
	// RelayDomainNamePattern is the pattern specify allowed domain name for relay
	// If the pattern starts with ^ then an exact match is required.
	// The rest of pattern is the suffix of domain name.
	// There is no look ahead assertion when matching domain name suffix,
	// thus the string prepend the suffix does not need to be empty or ends with a dot.
	RelayDomainNamePattern string
	AllowNonTLSRelay       bool
	// NATProbeURL is the URL of the probe service we use for NAT checks
	NATProbeURL string
	// NATTypeMeasurementInterval is time before NAT type is retested
	NATTypeMeasurementInterval time.Duration
	// ProxyType is the type reported to the broker, if not provided it "standalone" will be used
	ProxyType       string
	EventDispatcher event.SnowflakeEventDispatcher
	shutdown        chan struct{}
}

// Checks whether an IP address is a remote address for the client
func isRemoteAddress(ip net.IP) bool {
	return !(util.IsLocal(ip) || ip.IsUnspecified() || ip.IsLoopback())
}

func genSessionID() string {
	buf := make([]byte, sessionIDLength)
	_, err := rand.Read(buf)
	if err != nil {
		panic(err.Error())
	}
	return strings.TrimRight(base64.StdEncoding.EncodeToString(buf), "=")
}

func limitedRead(r io.Reader, limit int64) ([]byte, error) {
	p, err := io.ReadAll(&io.LimitedReader{R: r, N: limit + 1})
	if err != nil {
		return p, err
	} else if int64(len(p)) == limit+1 {
		return p[0:limit], io.ErrUnexpectedEOF
	}
	return p, err
}

// SignalingServer keeps track of the SignalingServer in use by the Snowflake
type SignalingServer struct {
	url                *url.URL
	transport          http.RoundTripper
	keepLocalAddresses bool
}

func newSignalingServer(rawURL string, keepLocalAddresses bool) (*SignalingServer, error) {
	var err error
	s := new(SignalingServer)
	s.keepLocalAddresses = keepLocalAddresses
	s.url, err = url.Parse(rawURL)
	if err != nil {
		return nil, fmt.Errorf("invalid broker url: %s", err)
	}

	s.transport = customtransport

	return s, nil
}

// Post sends a POST request to the SignalingServer
func (s *SignalingServer) Post(path string, payload io.Reader) ([]byte, error) {
	req, err := http.NewRequest("POST", path, payload)
	if err != nil {
		return nil, err
	}

	resp, err := s.transport.RoundTrip(req)
	if err != nil {
		return nil, err
	}
	if resp.StatusCode != http.StatusOK {
		return nil, fmt.Errorf("remote returned status code %d", resp.StatusCode)
	}

	defer resp.Body.Close()
	return limitedRead(resp.Body, readLimit)
}

// pollOffer communicates the proxy's capabilities with broker
// and retrieves a compatible SDP offer
func (s *SignalingServer) pollOffer(sid string, proxyType string, acceptedRelayPattern string, shutdown chan struct{}) (*webrtc.SessionDescription, string) {
	brokerPath := s.url.ResolveReference(&url.URL{Path: "proxy"})

	ticker := time.NewTicker(pollInterval)
	defer ticker.Stop()

	// Run the loop once before hitting the ticker
	for ; true; <-ticker.C {
		select {
		case <-shutdown:
			return nil, ""
		default:
			numClients := int((tokens.count() / 8) * 8) // Round down to 8
			currentNATTypeLoaded := getCurrentNATType()
			body, err := messages.EncodeProxyPollRequestWithRelayPrefix(sid, proxyType, currentNATTypeLoaded, numClients, acceptedRelayPattern)
			if err != nil {
				log.Printf("Error encoding poll message: %s", err.Error())
				return nil, ""
			}

			resp, err := s.Post(brokerPath.String(), bytes.NewBuffer(body))
			if err != nil {
				log.Printf("error polling broker: %s", err.Error())
			}

			offer, _, relayURL, err := messages.DecodePollResponseWithRelayURL(resp)
			if err != nil {
				log.Printf("Error reading broker response: %s", err.Error())
				log.Printf("body: %s", resp)
				return nil, ""
			}
			if offer != "" {
				offer, err := util.DeserializeSessionDescription(offer)
				if err != nil {
					log.Printf("Error processing session description: %s", err.Error())
					return nil, ""
				}
				return offer, relayURL
			}
		}
	}
	return nil, ""
}

// sendAnswer encodes an SDP answer, sends it to the broker
// and wait for its response
func (s *SignalingServer) sendAnswer(sid string, pc *webrtc.PeerConnection) error {
	ld := pc.LocalDescription()
	if !s.keepLocalAddresses {
		ld = &webrtc.SessionDescription{
			Type: ld.Type,
			SDP:  util.StripLocalAddresses(ld.SDP),
		}
	}

	answer, err := util.SerializeSessionDescription(ld)
	if err != nil {
		return err
	}

	body, err := messages.EncodeAnswerRequest(answer, sid)
	if err != nil {
		return err
	}

	brokerPath := s.url.ResolveReference(&url.URL{Path: "answer"})
	resp, err := s.Post(brokerPath.String(), bytes.NewBuffer(body))
	if err != nil {
		return fmt.Errorf("error sending answer to broker: %s", err.Error())
	}

	success, err := messages.DecodeAnswerResponse(resp)
	if err != nil {
		return err
	}
	if !success {
		return fmt.Errorf("broker returned client timeout")
	}

	return nil
}

type readerCtx struct {
	ctx context.Context
	r   io.Reader
}

func (r *readerCtx) Read(p []byte) (n int, err error) {
	if err := r.ctx.Err(); err != nil {
		return 0, err
	}
	return r.r.Read(p)
}

func safeCopy(dst io.ReadWriteCloser, src io.Reader, wg *sync.WaitGroup, ctx context.Context, cancel context.CancelFunc) {
	defer wg.Done()
	r := &readerCtx{ctx: ctx, r: src}
	_, err := io.Copy(dst, r)
	dst.Close()
	if err != nil && err != io.ErrClosedPipe {
		cancel()
	}
}

func copyLoop(c1 io.ReadWriteCloser, c2 io.ReadWriteCloser, shutdown chan struct{}) {
	defer c2.Close()
	defer c1.Close()

	ctx, cancel := context.WithCancel(context.Background())

	select {
	case <-shutdown:
		cancel()
	default:
		var wg sync.WaitGroup
		wg.Add(2)
		go safeCopy(c1, c2, &wg, ctx, cancel)
		go safeCopy(c2, c1, &wg, ctx, cancel)
		wg.Wait()
	}
	log.Println("copy loop ended")
}

// We pass conn.RemoteAddr() as an additional parameter, rather than calling
// conn.RemoteAddr() inside this function, as a workaround for a hang that
// otherwise occurs inside conn.pc.RemoteDescription() (called by RemoteAddr).
// https://bugs.torproject.org/18628#comment:8
func (sf *SnowflakeProxy) datachannelHandler(conn *webRTCConn, remoteAddr net.Addr, relayURL string) {
	go tokens.get()
	defer conn.Close()
	defer func() {
		go tokens.ret()
	}()

	if relayURL == "" {
		relayURL = sf.RelayURL
	}

	u, err := url.Parse(relayURL)
	if err != nil {
		log.Fatalf("invalid relay url: %s", err)
	}

	if remoteAddr != nil {
		// Encode client IP address in relay URL
		q := u.Query()
		clientIP := remoteAddr.String()
		q.Set("client_ip", clientIP)
		u.RawQuery = q.Encode()
	} else {
		log.Printf("no remote address given in websocket")
	}

	ws, _, err := websocket.DefaultDialer.Dial(u.String(), nil)
	if err != nil {
		log.Printf("error dialing relay: %s = %s", u.String(), err)
		return
	}

	wsConn := websocketconn.New(ws)
	log.Printf("Connected to relay: %v", relayURL)
	defer wsConn.Close()
	copyLoop(conn, wsConn, sf.shutdown)
	log.Printf("datachannelHandler ends")
}

type dataChannelHandlerWithRelayURL struct {
	RelayURL string
	sf       *SnowflakeProxy
}

func (d dataChannelHandlerWithRelayURL) datachannelHandler(conn *webRTCConn, remoteAddr net.Addr) {
	d.sf.datachannelHandler(conn, remoteAddr, d.RelayURL)
}

func (sf *SnowflakeProxy) makeWebRTCAPI() *webrtc.API {
	settingsEngine := webrtc.SettingEngine{}

	if sf.EphemeralMinPort != 0 && sf.EphemeralMaxPort != 0 {
		err := settingsEngine.SetEphemeralUDPPortRange(sf.EphemeralMinPort, sf.EphemeralMaxPort)
		if err != nil {
			log.Fatal("Invalid port range: min > max")
		}
	}

	if sf.OutboundAddress != "" {
		// replace SDP host candidates with the given IP without validation
		// still have server reflexive candidates to fall back on
		settingsEngine.SetNAT1To1IPs([]string{sf.OutboundAddress}, webrtc.ICECandidateTypeHost)
	}

	settingsEngine.SetICEMulticastDNSMode(ice.MulticastDNSModeDisabled)

	settingsEngine.SetDTLSInsecureSkipHelloVerify(true)

	return webrtc.NewAPI(webrtc.WithSettingEngine(settingsEngine))
}

// Create a PeerConnection from an SDP offer. Blocks until the gathering of ICE
// candidates is complete and the answer is available in LocalDescription.
// Installs an OnDataChannel callback that creates a webRTCConn and passes it to
// datachannelHandler.
func (sf *SnowflakeProxy) makePeerConnectionFromOffer(sdp *webrtc.SessionDescription,
	config webrtc.Configuration,
	dataChan chan struct{},
	handler func(conn *webRTCConn, remoteAddr net.Addr)) (*webrtc.PeerConnection, error) {

	api := sf.makeWebRTCAPI()
	pc, err := api.NewPeerConnection(config)
	if err != nil {
		return nil, fmt.Errorf("accept: NewPeerConnection: %s", err)
	}

	pc.OnDataChannel(func(dc *webrtc.DataChannel) {
		log.Printf("New Data Channel %s-%d\n", dc.Label(), dc.ID())
		close(dataChan)

		pr, pw := io.Pipe()
		conn := newWebRTCConn(pc, dc, pr, sf.EventDispatcher)

		dc.SetBufferedAmountLowThreshold(bufferedAmountLowThreshold)

		dc.OnBufferedAmountLow(func() {
			select {
			case conn.sendMoreCh <- struct{}{}:
			default:
			}
		})

		dc.OnOpen(func() {
			log.Printf("Data Channel %s-%d open\n", dc.Label(), dc.ID())

			if sf.OutboundAddress != "" {
				selectedCandidatePair, err := pc.SCTP().Transport().ICETransport().GetSelectedCandidatePair()
				if err != nil {
					log.Printf("Warning: couldn't get the selected candidate pair")
				}

				log.Printf("Selected Local Candidate: %s:%d", selectedCandidatePair.Local.Address, selectedCandidatePair.Local.Port)
				if sf.OutboundAddress != selectedCandidatePair.Local.Address {
					log.Printf("Warning: the IP address provided by --outbound-address is not used for establishing peerconnection")
				}
			}
		})
		dc.OnClose(func() {
			conn.lock.Lock()
			defer conn.lock.Unlock()
			log.Printf("Data Channel %s-%d close\n", dc.Label(), dc.ID())
			log.Println(conn.bytesLogger.ThroughputSummary())
			in, out := conn.bytesLogger.GetStat()
			conn.eventLogger.OnNewSnowflakeEvent(event.EventOnProxyConnectionOver{
				InboundTraffic:  in,
				OutboundTraffic: out,
			})
			conn.dc = nil
			dc.Close()
			pw.Close()
		})
		dc.OnMessage(func(msg webrtc.DataChannelMessage) {
			var n int
			n, err = pw.Write(msg.Data)
			if err != nil {
				if inerr := pw.CloseWithError(err); inerr != nil {
					log.Printf("close with error generated an error: %v", inerr)
				}
			}
			conn.bytesLogger.AddOutbound(int64(n))
			if n != len(msg.Data) {
				panic("short write")
			}
		})

		go handler(conn, conn.RemoteAddr())
	})
	// As of v3.0.0, pion-webrtc uses trickle ICE by default.
	// We have to wait for candidate gathering to complete
	// before we send the offer
	done := webrtc.GatheringCompletePromise(pc)
	err = pc.SetRemoteDescription(*sdp)
	if err != nil {
		if inerr := pc.Close(); inerr != nil {
			log.Printf("unable to call pc.Close after pc.SetRemoteDescription with error: %v", inerr)
		}
		return nil, fmt.Errorf("accept: SetRemoteDescription: %s", err)
	}

	log.Println("Generating answer...")
	answer, err := pc.CreateAnswer(nil)
	// blocks on ICE gathering. we need to add a timeout if needed
	// not putting this in a separate go routine, because we need
	// SetLocalDescription(answer) to be called before sendAnswer
	if err != nil {
		if inerr := pc.Close(); inerr != nil {
			log.Printf("ICE gathering has generated an error when calling pc.Close: %v", inerr)
		}
		return nil, err
	}

	err = pc.SetLocalDescription(answer)
	if err != nil {
		if err = pc.Close(); err != nil {
			log.Printf("pc.Close after setting local description returned : %v", err)
		}
		return nil, err
	}

	// Wait for ICE candidate gathering to complete
	<-done

	if !strings.Contains(pc.LocalDescription().SDP, "\na=candidate:") {
		return nil, fmt.Errorf("SDP answer contains no candidate")
	}
	log.Printf("Answer: \n\t%s", strings.ReplaceAll(pc.LocalDescription().SDP, "\n", "\n\t"))

	return pc, nil
}

// Create a new PeerConnection. Blocks until the gathering of ICE
// candidates is complete and the answer is available in LocalDescription.
func (sf *SnowflakeProxy) makeNewPeerConnection(config webrtc.Configuration,
	dataChan chan struct{}) (*webrtc.PeerConnection, error) {

	api := sf.makeWebRTCAPI()
	pc, err := api.NewPeerConnection(config)
	if err != nil {
		return nil, fmt.Errorf("accept: NewPeerConnection: %s", err)
	}

	// Must create a data channel before creating an offer
	// https://github.com/pion/webrtc/wiki/Release-WebRTC@v3.0.0
	dc, err := pc.CreateDataChannel("test", &webrtc.DataChannelInit{})
	if err != nil {
		log.Printf("CreateDataChannel ERROR: %s", err)
		return nil, err
	}
	dc.OnOpen(func() {
		log.Println("WebRTC: DataChannel.OnOpen")
		close(dataChan)
	})
	dc.OnClose(func() {
		log.Println("WebRTC: DataChannel.OnClose")
		dc.Close()
	})

	offer, err := pc.CreateOffer(nil)
	// TODO: Potentially timeout and retry if ICE isn't working.
	if err != nil {
		log.Println("Failed to prepare offer", err)
		pc.Close()
		return nil, err
	}
	log.Println("Probetest: Created Offer")

	// As of v3.0.0, pion-webrtc uses trickle ICE by default.
	// We have to wait for candidate gathering to complete
	// before we send the offer
	done := webrtc.GatheringCompletePromise(pc)
	// start the gathering of ICE candidates
	err = pc.SetLocalDescription(offer)
	if err != nil {
		log.Println("Failed to apply offer", err)
		pc.Close()
		return nil, err
	}
	log.Println("Probetest: Set local description")

	// Wait for ICE candidate gathering to complete
	<-done

	if !strings.Contains(pc.LocalDescription().SDP, "\na=candidate:") {
		return nil, fmt.Errorf("Probetest SDP offer contains no candidate")
	}

	return pc, nil
}

func (sf *SnowflakeProxy) runSession(sid string) {
	offer, relayURL := broker.pollOffer(sid, sf.ProxyType, sf.RelayDomainNamePattern, sf.shutdown)
	if offer == nil {
		log.Printf("bad offer from broker")
		return
	}
	log.Printf("Received Offer From Broker: \n\t%s", strings.ReplaceAll(offer.SDP, "\n", "\n\t"))

	matcher := namematcher.NewNameMatcher(sf.RelayDomainNamePattern)
	parsedRelayURL, err := url.Parse(relayURL)
	if err != nil {
		log.Printf("bad offer from broker: bad Relay URL %v", err.Error())
		return
	}

	if relayURL != "" && (!matcher.IsMember(parsedRelayURL.Hostname()) || (!sf.AllowNonTLSRelay && parsedRelayURL.Scheme != "wss")) {
		log.Printf("bad offer from broker: rejected Relay URL")
		return
	}

	dataChan := make(chan struct{})
	dataChannelAdaptor := dataChannelHandlerWithRelayURL{RelayURL: relayURL, sf: sf}
	pc, err := sf.makePeerConnectionFromOffer(offer, config, dataChan, dataChannelAdaptor.datachannelHandler)
	if err != nil {
		log.Printf("error making WebRTC connection: %s", err)
		return
	}

	err = broker.sendAnswer(sid, pc)
	if err != nil {
		log.Printf("error sending answer to client through broker: %s", err)
		if inerr := pc.Close(); inerr != nil {
			log.Printf("error calling pc.Close: %v", inerr)
		}
		return
	}
	// Set a timeout on peerconnection. If the connection state has not
	// advanced to PeerConnectionStateConnected in this time,
	// destroy the peer connection and return the token.
	select {
	case <-dataChan:
		log.Println("Connection successful")
	case <-time.After(dataChannelTimeout):
		log.Println("Timed out waiting for client to open data channel.")
		if err := pc.Close(); err != nil {
			log.Printf("error calling pc.Close: %v", err)
		}
	}
}

// Start configures and starts a Snowflake, fully formed and special. Configuration
// values that are unset will default to their corresponding default values.
func (sf *SnowflakeProxy) Start() error {
	var err error

	sf.EventDispatcher.OnNewSnowflakeEvent(event.EventOnProxyStarting{})
	sf.shutdown = make(chan struct{})

	// blank configurations revert to default
	if sf.BrokerURL == "" {
		sf.BrokerURL = DefaultBrokerURL
	}
	if sf.RelayURL == "" {
		sf.RelayURL = DefaultRelayURL
	}
	if sf.STUNURL == "" {
		sf.STUNURL = DefaultSTUNURL
	}
	if sf.NATProbeURL == "" {
		sf.NATProbeURL = DefaultNATProbeURL
	}
	if sf.ProxyType == "" {
		sf.ProxyType = DefaultProxyType
	}
	if sf.EventDispatcher == nil {
		sf.EventDispatcher = event.NewSnowflakeEventDispatcher()
	}

	broker, err = newSignalingServer(sf.BrokerURL, sf.KeepLocalAddresses)
	if err != nil {
		return fmt.Errorf("error configuring broker: %s", err)
	}

	_, err = url.Parse(sf.STUNURL)
	if err != nil {
		return fmt.Errorf("invalid stun url: %s", err)
	}
	_, err = url.Parse(sf.RelayURL)
	if err != nil {
		return fmt.Errorf("invalid relay url: %s", err)
	}

	if !namematcher.IsValidRule(sf.RelayDomainNamePattern) {
		return fmt.Errorf("invalid relay domain name pattern")
	}

	config = webrtc.Configuration{
		ICEServers: []webrtc.ICEServer{
			{
				URLs: []string{sf.STUNURL},
			},
		},
	}
	tokens = newTokens()

	sf.checkNATType(config, sf.NATProbeURL)
	currentNATTypeLoaded := getCurrentNATType()
	sf.EventDispatcher.OnNewSnowflakeEvent(&event.EventOnCurrentNATTypeDetermined{CurNATType: currentNATTypeLoaded})

	NatRetestTask := task.Periodic{
		Interval: sf.NATTypeMeasurementInterval,
		Execute: func() error {
			sf.checkNATType(config, sf.NATProbeURL)
			return nil
		},
	}

	if sf.NATTypeMeasurementInterval != 0 {
		NatRetestTask.WaitThenStart()
		defer NatRetestTask.Close()
	}

	ticker := time.NewTicker(pollInterval)
	defer ticker.Stop()

	for ; true; <-ticker.C {
		select {
		case <-sf.shutdown:
			return nil
		default:
			sessionID := genSessionID()
			sf.runSession(sessionID)
		}
	}
	return nil
}

// Stop closes all existing connections and shuts down the Snowflake.
func (sf *SnowflakeProxy) Stop() {
	close(sf.shutdown)
}

// checkNATType use probetest to determine NAT compatability by
// attempting to connect with a known symmetric NAT. If success,
// it is considered "unrestricted". If timeout it is considered "restricted"
func (sf *SnowflakeProxy) checkNATType(config webrtc.Configuration, probeURL string) {
	probe, err := newSignalingServer(probeURL, false)
	if err != nil {
		log.Printf("Error parsing url: %s", err.Error())
	}

	dataChan := make(chan struct{})
	pc, err := sf.makeNewPeerConnection(config, dataChan)
	if err != nil {
		log.Printf("error making WebRTC connection: %s", err)
		return
	}

	offer := pc.LocalDescription()
	log.Printf("Probetest offer: \n\t%s", strings.ReplaceAll(offer.SDP, "\n", "\n\t"))
	sdp, err := util.SerializeSessionDescription(offer)
	if err != nil {
		log.Printf("Error encoding probe message: %s", err.Error())
		return
	}

	// send offer
	body, err := messages.EncodePollResponse(sdp, true, "")
	if err != nil {
		log.Printf("Error encoding probe message: %s", err.Error())
		return
	}

	resp, err := probe.Post(probe.url.String(), bytes.NewBuffer(body))
	if err != nil {
		log.Printf("error polling probe: %s", err.Error())
		return
	}

	sdp, _, err = messages.DecodeAnswerRequest(resp)
	if err != nil {
		log.Printf("Error reading probe response: %s", err.Error())
		return
	}

	answer, err := util.DeserializeSessionDescription(sdp)
	if err != nil {
		log.Printf("Error setting answer: %s", err.Error())
		return
	}

	err = pc.SetRemoteDescription(*answer)
	if err != nil {
		log.Printf("Error setting answer: %s", err.Error())
		return
	}

	currentNATTypeLoaded := getCurrentNATType()

	currentNATTypeTestResult := NATUnknown
	select {
	case <-dataChan:
		currentNATTypeTestResult = NATUnrestricted
	case <-time.After(dataChannelTimeout):
		currentNATTypeTestResult = NATRestricted
	}

	currentNATTypeToStore := NATUnknown
	switch currentNATTypeLoaded + "->" + currentNATTypeTestResult {
	case NATUnrestricted + "->" + NATUnknown:
		currentNATTypeToStore = NATUnrestricted

	case NATRestricted + "->" + NATUnknown:
		currentNATTypeToStore = NATRestricted

	default:
		currentNATTypeToStore = currentNATTypeTestResult
	}

	log.Printf("NAT Type measurement: %v -> %v = %v\n", currentNATTypeLoaded, currentNATTypeTestResult, currentNATTypeToStore)

	currentNATTypeAccess.Lock()
	currentNATType = currentNATTypeToStore
	currentNATTypeAccess.Unlock()

	if err := pc.Close(); err != nil {
		log.Printf("error calling pc.Close: %v", err)
	}
}<|MERGE_RESOLUTION|>--- conflicted
+++ resolved
@@ -55,14 +55,8 @@
 const (
 	DefaultBrokerURL   = "https://snowflake-broker.torproject.net/"
 	DefaultNATProbeURL = "https://snowflake-broker.torproject.net:8443/probe"
-<<<<<<< HEAD
-	DefaultProbeURL    = "https://snowflake-broker.torproject.net:8443/probe"
-	DefaultRelayURL    = "wss://snowflake.bamsoftware.com/"
+	DefaultRelayURL    = "wss://snowflake.torproject.net/"
 	DefaultSTUNURL     = "stun:stun.tgragnato.it:3478"
-=======
-	DefaultRelayURL    = "wss://snowflake.torproject.net/"
-	DefaultSTUNURL     = "stun:stun.l.google.com:19302"
->>>>>>> 81047321
 	DefaultProxyType   = "standalone"
 	pollInterval       = 5 * time.Second
 	NATUnknown         = "unknown"
