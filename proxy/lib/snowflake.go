/*
Package snowflake_proxy provides functionality for creating, starting, and stopping a snowflake
proxy.

To run a proxy, you must first create a proxy configuration. Unconfigured fields
will be set to the defined defaults.

	proxy := snowflake_proxy.SnowflakeProxy{
		BrokerURL: "https://snowflake-broker.example.com",
		STUNURL: "stun:stun.tgragnato.it:3478",
		// ...
	}

You may then start and stop the proxy. Stopping the proxy will close existing connections and
the proxy will not poll for more clients.

	go func() {
		err := proxy.Start()
		// handle error
	}

	// ...

	proxy.Stop()
*/
package snowflake_proxy

import (
	"bytes"
	"context"
	"crypto/rand"
	"crypto/tls"
	"encoding/base64"
	"fmt"
	"io"
	"log"
	"net"
	"net/http"
	"net/url"
	"reflect"
	"strings"
	"sync"
	"sync/atomic"
	"time"

	"github.com/coder/websocket"
	"github.com/pion/ice/v4"
	"github.com/pion/transport/v3/stdnet"
	"github.com/pion/webrtc/v4"
	"tgragnato.it/snowflake/common/event"
	"tgragnato.it/snowflake/common/messages"
	"tgragnato.it/snowflake/common/namematcher"
	"tgragnato.it/snowflake/common/task"
	"tgragnato.it/snowflake/common/util"

<<<<<<< HEAD
	snowflakeClient "tgragnato.it/snowflake/client/lib"
=======
	"gitlab.torproject.org/tpo/anti-censorship/pluggable-transports/snowflake/v2/common/constants"
	"gitlab.torproject.org/tpo/anti-censorship/pluggable-transports/snowflake/v2/common/event"
	"gitlab.torproject.org/tpo/anti-censorship/pluggable-transports/snowflake/v2/common/messages"
	"gitlab.torproject.org/tpo/anti-censorship/pluggable-transports/snowflake/v2/common/namematcher"
	"gitlab.torproject.org/tpo/anti-censorship/pluggable-transports/snowflake/v2/common/task"
	"gitlab.torproject.org/tpo/anti-censorship/pluggable-transports/snowflake/v2/common/util"
	"gitlab.torproject.org/tpo/anti-censorship/pluggable-transports/snowflake/v2/common/websocketconn"
>>>>>>> 63846431
)

const (
	DefaultPollInterval = 5 * time.Second
	DefaultBrokerURL    = "https://snowflake-broker.torproject.net/"
	DefaultNATProbeURL  = "https://snowflake-broker.torproject.net:8443/probe"
	// This is rather a "DefaultDefaultRelayURL"
	DefaultRelayURL  = "wss://snowflake.torproject.net/"
	DefaultSTUNURL   = "stun:stun.tgragnato.it:3478,stun:stun.l.google.com:19302"
	DefaultProxyType = "standalone"
)

const (
	// NATUnknown is set if the proxy cannot connect to probetest.
	NATUnknown = "unknown"
	// NATRestricted is set if the proxy times out when connecting to a symmetric NAT.
	NATRestricted = "restricted"
	// NATUnrestricted is set if the proxy successfully connects to a symmetric NAT.
	NATUnrestricted                   = "unrestricted"
	bufferedAmountLowThreshold uint64 = 256 * 1024 // 256 KB
	// Amount of time after sending an SDP answer before the proxy assumes the
	// client is not going to connect
	dataChannelTimeout = 20 * time.Second
	readLimit          = 100000
	sessionIDLength    = 16
)

var (
	broker               *SignalingServer
	currentNATType       = NATUnknown
	currentNATTypeAccess = &sync.RWMutex{}
	tokens               uint64
	config               webrtc.Configuration
	customtransport      = &http.Transport{
		DialContext: (&net.Dialer{
			Timeout:   5 * time.Minute,
			KeepAlive: time.Millisecond,
			DualStack: true,
		}).DialContext,
		TLSClientConfig: &tls.Config{
			MinVersion: tls.VersionTLS13,
			MaxVersion: tls.VersionTLS13,
			CurvePreferences: []tls.CurveID{
				tls.X25519,
				tls.CurveP521,
			},
			SessionTicketsDisabled: true,
		},
		ForceAttemptHTTP2:     true,
		IdleConnTimeout:       5 * time.Minute,
		ResponseHeaderTimeout: 30 * time.Second,
		DisableKeepAlives:     false,
		DisableCompression:    false,
		Dial: func(network, addr string) (net.Conn, error) {
			d := &net.Dialer{
				Timeout:   5 * time.Minute,
				KeepAlive: time.Millisecond,
				DualStack: true,
			}
			d.SetMultipathTCP(true)
			conn, err := d.Dial(network, addr)
			if err != nil {
				return nil, err
			}
			return conn, nil
		},
	}
)

func getCurrentNATType() string {
	currentNATTypeAccess.RLock()
	defer currentNATTypeAccess.RUnlock()
	return currentNATType
}

func setCurrentNATType(newType string) {
	currentNATTypeAccess.Lock()
	defer currentNATTypeAccess.Unlock()
	currentNATType = newType
}

<<<<<<< HEAD
=======
var (
	tokens *tokens_t
	config webrtc.Configuration
	client http.Client
)

type GeoIP interface {
	GetCountryByAddr(net.IP) (string, bool)
}

>>>>>>> 63846431
// SnowflakeProxy is used to configure an embedded
// Snowflake in another Go application.
// For some more info also see CLI parameter descriptions in README.
type SnowflakeProxy struct {
	// How often to ask the broker for a new client
	PollInterval time.Duration
	// Capacity is the maximum number of clients a Snowflake will serve.
	// Proxies with a capacity of 0 will accept an unlimited number of clients.
	Capacity uint
	// STUNURL is the URLs (comma-separated) of the STUN server the proxy will use
	STUNURL string
	// BrokerURL is the URL of the Snowflake broker
	BrokerURL string
	// KeepLocalAddresses indicates whether local SDP candidates will be sent to the broker
	KeepLocalAddresses bool
	// RelayURL is the default `URL` of the server (relay)
	// that this proxy will forward client connections to,
	// in case the broker itself did not specify the said URL
	RelayURL string
	// OutboundAddress specify an IP address to use as SDP host candidate
	OutboundAddress string
	// EphemeralMinPort and EphemeralMaxPort limit the range of ports that
	// ICE UDP connections may allocate from.
	// When specifying the range, make sure it's at least 2x as wide
	// as the amount of clients that you are hoping to serve concurrently
	// (see the `Capacity` property).
	EphemeralMinPort uint16
	EphemeralMaxPort uint16
	// RelayDomainNamePattern is the pattern specify allowed domain name for relay
	// If the pattern starts with ^ then an exact match is required.
	// The rest of pattern is the suffix of domain name.
	// There is no look ahead assertion when matching domain name suffix,
	// thus the string prepend the suffix does not need to be empty or ends with a dot.
	RelayDomainNamePattern string
	// NATTypeForceUnrestricted is an option used to force the NAT type as unrestricted
	// It's useful in cases where the probe does not work reliably
	NATTypeForceUnrestricted bool
	// AllowProxyingToPrivateAddresses determines whether to allow forwarding
	// client connections to private IP addresses.
	// Useful when a Snowflake server (relay) is hosted on the same private network
	// as this proxy.
	AllowProxyingToPrivateAddresses bool
	AllowNonTLSRelay                bool
	// NATProbeURL is the URL of the probe service we use for NAT checks
	NATProbeURL string
	// NATTypeMeasurementInterval is time before NAT type is retested
	NATTypeMeasurementInterval time.Duration
	// ProxyType is the type reported to the broker, if not provided it "standalone" will be used
	ProxyType       string
	EventDispatcher event.SnowflakeEventDispatcher
	shutdown        chan struct{}

	// SummaryInterval is the time interval at which proxy stats will be logged
	SummaryInterval time.Duration

	// GeoIP will be used to detect the country of the clients if provided
	GeoIP GeoIP

	periodicProxyStats *periodicProxyStats
	bytesLogger        bytesLogger
}

// Checks whether an IP address is a remote address for the client
func isRemoteAddress(ip net.IP) bool {
	return !(util.IsLocal(ip) || ip.IsUnspecified() || ip.IsLoopback())
}

func genSessionID() string {
	buf := make([]byte, sessionIDLength)
	_, err := rand.Read(buf)
	if err != nil {
		panic(err.Error())
	}
	return strings.TrimRight(base64.StdEncoding.EncodeToString(buf), "=")
}

func limitedRead(r io.Reader, limit int64) ([]byte, error) {
	p, err := io.ReadAll(&io.LimitedReader{R: r, N: limit + 1})
	if err != nil {
		return p, err
	} else if int64(len(p)) == limit+1 {
		return p[0:limit], io.ErrUnexpectedEOF
	}
	return p, err
}

// SignalingServer keeps track of the SignalingServer in use by the Snowflake
type SignalingServer struct {
	url       *url.URL
	transport http.RoundTripper
}

func newSignalingServer(rawURL string) (*SignalingServer, error) {
	var err error
	s := new(SignalingServer)
	s.url, err = url.Parse(rawURL)
	if err != nil {
		return nil, fmt.Errorf("invalid broker url: %s", err)
	}

	s.transport = customtransport

	return s, nil
}

// Post sends a POST request to the SignalingServer
func (s *SignalingServer) Post(path string, payload io.Reader) ([]byte, error) {
	req, err := http.NewRequest("POST", path, payload)
	if err != nil {
		return nil, err
	}

	resp, err := s.transport.RoundTrip(req)
	if err != nil {
		return nil, err
	}
	if resp.StatusCode != http.StatusOK {
		return nil, fmt.Errorf("remote returned status code %d", resp.StatusCode)
	}

	defer resp.Body.Close()
	return limitedRead(resp.Body, readLimit)
}

// pollOffer communicates the proxy's capabilities with broker
// and retrieves a compatible SDP offer and relay URL.
func (s *SignalingServer) pollOffer(sid string, proxyType string, acceptedRelayPattern string) (*webrtc.SessionDescription, string) {
	brokerPath := s.url.ResolveReference(&url.URL{Path: "proxy"})

	numClients := (tokens / 8) * 8 // Round down to 8
	currentNATTypeLoaded := getCurrentNATType()
	body, err := messages.EncodeProxyPollRequestWithRelayPrefix(sid, proxyType, currentNATTypeLoaded, numClients, acceptedRelayPattern)
	if err != nil {
		log.Printf("Error encoding poll message: %s", err.Error())
		return nil, ""
	}

	resp, err := s.Post(brokerPath.String(), bytes.NewBuffer(body))
	if err != nil {
		log.Printf("error polling broker: %s", err.Error())
	}

	offer, _, relayURL, err := messages.DecodePollResponseWithRelayURL(resp)
	if err != nil {
		log.Printf("Error reading broker response: %s", err.Error())
		log.Printf("body: %s", resp)
		return nil, ""
	}
	if offer != "" {
		offer, err := util.DeserializeSessionDescription(offer)
		if err != nil {
			log.Printf("Error processing session description: %s", err.Error())
			return nil, ""
		}
		return offer, relayURL
	}
	return nil, ""
}

// sendAnswer encodes an SDP answer, sends it to the broker
// and wait for its response
func (s *SignalingServer) sendAnswer(sid string, pc *webrtc.PeerConnection) error {
	ld := pc.LocalDescription()
	answer, err := util.SerializeSessionDescription(ld)
	if err != nil {
		return err
	}

	body, err := messages.EncodeAnswerRequest(answer, sid)
	if err != nil {
		return err
	}

	brokerPath := s.url.ResolveReference(&url.URL{Path: "answer"})
	resp, err := s.Post(brokerPath.String(), bytes.NewBuffer(body))
	if err != nil {
		return fmt.Errorf("error sending answer to broker: %s", err.Error())
	}

	success, err := messages.DecodeAnswerResponse(resp)
	if err != nil {
		return err
	}
	if !success {
		return fmt.Errorf("broker returned client timeout")
	}

	return nil
}

type readerCtx struct {
	ctx context.Context
	r   io.Reader
}

func (r *readerCtx) Read(p []byte) (n int, err error) {
	if err := r.ctx.Err(); err != nil {
		return 0, err
	}
	return r.r.Read(p)
}

func safeCopy(dst io.ReadWriteCloser, src io.Reader, wg *sync.WaitGroup, ctx context.Context, cancel context.CancelFunc) {
	defer wg.Done()
	r := &readerCtx{ctx: ctx, r: src}
	_, err := io.Copy(dst, r)
	dst.Close()
	if err != nil && err != io.ErrClosedPipe {
		cancel()
	}
}

func copyLoop(c1 io.ReadWriteCloser, c2 io.ReadWriteCloser, shutdown chan struct{}) {
	defer c2.Close()
	defer c1.Close()

	ctx, cancel := context.WithCancel(context.Background())

	select {
	case <-shutdown:
		cancel()
	default:
		var wg sync.WaitGroup
		wg.Add(2)
		go safeCopy(c1, c2, &wg, ctx, cancel)
		go safeCopy(c2, c1, &wg, ctx, cancel)
		wg.Wait()
	}
	log.Println("copy loop ended")
}

// We pass conn.RemoteAddr() as an additional parameter, rather than calling
// conn.RemoteAddr() inside this function, as a workaround for a hang that
// otherwise occurs inside conn.pc.RemoteDescription() (called by RemoteAddr).
// https://bugs.torproject.org/18628#comment:8
<<<<<<< HEAD
func (sf *SnowflakeProxy) datachannelHandler(conn *webRTCConn, remoteAddr net.Addr, relayURL string) {
	atomic.AddUint64(&tokens, 1)
	defer atomic.AddUint64(&tokens, ^uint64(0))
=======
func (sf *SnowflakeProxy) datachannelHandler(conn *webRTCConn, remoteIP net.IP, relayURL string) {
>>>>>>> 63846431
	defer conn.Close()

	if relayURL == "" {
		relayURL = sf.RelayURL
	}

	wsConn, err := connectToRelay(relayURL, remoteIP)
	if err != nil {
		log.Print(err)
		return
	}
	defer wsConn.Close()

	copyLoop(conn, wsConn, sf.shutdown)
	log.Printf("datachannelHandler ends")
}

<<<<<<< HEAD
func connectToRelay(relayURL string, remoteAddr net.Addr) (net.Conn, error) {
=======
func connectToRelay(relayURL string, remoteIP net.IP) (*websocketconn.Conn, error) {
>>>>>>> 63846431
	u, err := url.Parse(relayURL)
	if err != nil {
		return nil, fmt.Errorf("invalid relay url: %s", err)
	}

	if remoteIP != nil {
		// Encode client IP address in relay URL
		q := u.Query()
		q.Set("client_ip", remoteIP.String())
		u.RawQuery = q.Encode()
	} else {
		log.Printf("no remote address given in websocket")
	}

	ws, _, err := websocket.Dial(context.Background(), u.String(), &websocket.DialOptions{})
	if err != nil {
		return nil, fmt.Errorf("error dialing relay: %s = %s", u.String(), err)
	}

	wsConn := websocket.NetConn(context.Background(), ws, websocket.MessageBinary)
	log.Printf("Connected to relay: %v", relayURL)
	return wsConn, nil
}

type dataChannelHandlerWithRelayURL struct {
	RelayURL string
	sf       *SnowflakeProxy
}

func (d dataChannelHandlerWithRelayURL) datachannelHandler(conn *webRTCConn, remoteIP net.IP) {
	d.sf.datachannelHandler(conn, remoteIP, d.RelayURL)
}

func (sf *SnowflakeProxy) makeWebRTCAPI() *webrtc.API {
	settingsEngine := webrtc.SettingEngine{}

	if !sf.KeepLocalAddresses {
		settingsEngine.SetIPFilter(func(ip net.IP) (keep bool) {
			// `IsLoopback()` and `IsUnspecified` are likely not neded here,
			// but let's keep them just in case.
			// FYI there is similar code in other files in this project.
			keep = !util.IsLocal(ip) && !ip.IsLoopback() && !ip.IsUnspecified()
			return
		})
	}
	settingsEngine.SetIncludeLoopbackCandidate(sf.KeepLocalAddresses)

	// Use the SetNet setting https://pkg.go.dev/github.com/pion/webrtc/v3#SettingEngine.SetNet
	// to get snowflake working in shadow (where the AF_NETLINK family is not implemented).
	// These two lines of code functionally revert a new change in pion by silently ignoring
	// when net.Interfaces() fails, rather than throwing an error
	vnet, _ := stdnet.NewNet()
	settingsEngine.SetNet(vnet)

	if sf.EphemeralMinPort != 0 && sf.EphemeralMaxPort != 0 {
		err := settingsEngine.SetEphemeralUDPPortRange(sf.EphemeralMinPort, sf.EphemeralMaxPort)
		if err != nil {
			log.Fatal("Invalid port range: min > max")
		}
	}

	if sf.OutboundAddress != "" {
		// replace SDP host candidates with the given IP without validation
		// still have server reflexive candidates to fall back on
		settingsEngine.SetNAT1To1IPs([]string{sf.OutboundAddress}, webrtc.ICECandidateTypeHost)
	}

	settingsEngine.SetICEMulticastDNSMode(ice.MulticastDNSModeDisabled)

	settingsEngine.SetDTLSInsecureSkipHelloVerify(true)

	return webrtc.NewAPI(webrtc.WithSettingEngine(settingsEngine))
}

// Create a PeerConnection from an SDP offer. Blocks until the gathering of ICE
// candidates is complete and the answer is available in LocalDescription.
// Installs an OnDataChannel callback that creates a webRTCConn and passes it to
// datachannelHandler.
func (sf *SnowflakeProxy) makePeerConnectionFromOffer(
	sdp *webrtc.SessionDescription,
	config webrtc.Configuration, dataChan chan struct{},
	handler func(conn *webRTCConn, remoteIP net.IP),
) (*webrtc.PeerConnection, error) {
	api := sf.makeWebRTCAPI()
	pc, err := api.NewPeerConnection(config)
	if err != nil {
		return nil, fmt.Errorf("accept: NewPeerConnection: %s", err)
	}

	pc.OnDataChannel(func(dc *webrtc.DataChannel) {
		log.Printf("New Data Channel %s-%d\n", dc.Label(), dc.ID())
		close(dataChan)

		pr, pw := io.Pipe()
		conn := newWebRTCConn(pc, dc, pr, sf.bytesLogger)
		remoteIP := conn.RemoteIP()

		dc.SetBufferedAmountLowThreshold(bufferedAmountLowThreshold)

		dc.OnBufferedAmountLow(func() {
			select {
			case conn.sendMoreCh <- struct{}{}:
			default:
			}
		})

		dc.OnOpen(func() {
			log.Printf("Data Channel %s-%d open\n", dc.Label(), dc.ID())
			sf.EventDispatcher.OnNewSnowflakeEvent(event.EventOnProxyClientConnected{})

			if sf.OutboundAddress != "" {
				selectedCandidatePair, err := pc.SCTP().Transport().ICETransport().GetSelectedCandidatePair()
				if err != nil {
					log.Printf("Warning: couldn't get the selected candidate pair")
				}

				log.Printf("Selected Local Candidate: %s:%d", selectedCandidatePair.Local.Address, selectedCandidatePair.Local.Port)
				if sf.OutboundAddress != selectedCandidatePair.Local.Address {
					log.Printf("Warning: the IP address provided by --outbound-address is not used for establishing peerconnection")
				}
			}
		})
		dc.OnClose(func() {
			conn.lock.Lock()
			defer conn.lock.Unlock()
			log.Printf("Data Channel %s-%d close\n", dc.Label(), dc.ID())

			country := ""
			if sf.GeoIP != nil && !reflect.ValueOf(sf.GeoIP).IsNil() && remoteIP != nil {
				country, _ = sf.GeoIP.GetCountryByAddr(remoteIP)
			}
			sf.EventDispatcher.OnNewSnowflakeEvent(event.EventOnProxyConnectionOver{Country: country})

			conn.dc = nil
			dc.Close()
			pw.Close()
		})
		dc.OnMessage(func(msg webrtc.DataChannelMessage) {
			var n int
			n, err = pw.Write(msg.Data)
			if err != nil {
				if inErr := pw.CloseWithError(err); inErr != nil {
					log.Printf("close with error generated an error: %v", inErr)
				}

				return
			}

			conn.bytesLogger.AddOutbound(int64(n))

			if n != len(msg.Data) {
				// XXX: Maybe don't panic here and log an error instead?
				panic("short write")
			}
		})

		go handler(conn, remoteIP)
	})
	// As of v3.0.0, pion-webrtc uses trickle ICE by default.
	// We have to wait for candidate gathering to complete
	// before we send the offer
	done := webrtc.GatheringCompletePromise(pc)
	err = pc.SetRemoteDescription(*sdp)
	if err != nil {
		if inerr := pc.Close(); inerr != nil {
			log.Printf("unable to call pc.Close after pc.SetRemoteDescription with error: %v", inerr)
		}
		return nil, fmt.Errorf("accept: SetRemoteDescription: %s", err)
	}

	log.Println("Generating answer...")
	answer, err := pc.CreateAnswer(nil)
	if err != nil {
		if inerr := pc.Close(); inerr != nil {
			log.Printf("ICE gathering has generated an error when calling pc.Close: %v", inerr)
		}
		return nil, err
	}

	err = pc.SetLocalDescription(answer)
	if err != nil {
		if err = pc.Close(); err != nil {
			log.Printf("pc.Close after setting local description returned : %v", err)
		}
		return nil, err
	}

	// Wait for ICE candidate gathering to complete,
	// or for whatever we managed to gather before the broker
	// responds with an error to the client offer.
	// See https://gitlab.torproject.org/tpo/anti-censorship/pluggable-transports/snowflake/-/issues/40230
	select {
	case <-done:
	case <-time.After(constants.BrokerClientTimeout * time.Second * 3 / 4):
		log.Print("ICE gathering is not yet complete, but let's send the answer" +
			" before the client times out")
	}

	log.Printf("Answer: \n\t%s", strings.ReplaceAll(pc.LocalDescription().SDP, "\n", "\n\t"))

	return pc, nil
}

// Create a new PeerConnection. Blocks until the gathering of ICE
// candidates is complete and the answer is available in LocalDescription.
func (sf *SnowflakeProxy) makeNewPeerConnection(
	config webrtc.Configuration, dataChan chan struct{},
) (*webrtc.PeerConnection, error) {
	api := sf.makeWebRTCAPI()
	pc, err := api.NewPeerConnection(config)
	if err != nil {
		return nil, fmt.Errorf("accept: NewPeerConnection: %s", err)
	}
	pc.OnConnectionStateChange(func(pcs webrtc.PeerConnectionState) {
		log.Printf("NAT check: WebRTC: OnConnectionStateChange: %v", pcs)
	})

	// Must create a data channel before creating an offer
	// https://github.com/pion/webrtc/wiki/Release-WebRTC@v3.0.0#a-data-channel-is-no-longer-implicitly-created-with-a-peerconnection
	dc, err := pc.CreateDataChannel("test", &webrtc.DataChannelInit{})
	if err != nil {
		log.Printf("CreateDataChannel ERROR: %s", err)
		return nil, err
	}
	dc.OnOpen(func() {
		log.Println("WebRTC: DataChannel.OnOpen")
		close(dataChan)
	})
	dc.OnClose(func() {
		log.Println("WebRTC: DataChannel.OnClose")
		go func() {
			// A hack to make NAT testing more reliable and not mis-identify
			// as "restricted".
			// See https://gitlab.torproject.org/tpo/anti-censorship/pluggable-transports/snowflake/-/issues/40419#note_3141855.
			// Instead we should just `dc.Close()` without waiting
			// and without a goroutine.
			// (or, perhaps, `dc.Close()` is not needed at all
			// in the OnClose callback?)
			<-time.After(5 * time.Second)

			log.Print("NAT check: WebRTC: dc.Close()")
			dc.Close()
		}()
	})

	offer, err := pc.CreateOffer(nil)
	// TODO: Potentially timeout and retry if ICE isn't working.
	if err != nil {
		log.Println("Failed to prepare offer", err)
		pc.Close()
		return nil, err
	}
	log.Println("Probetest: Created Offer")

	// As of v3.0.0, pion-webrtc uses trickle ICE by default.
	// We have to wait for candidate gathering to complete
	// before we send the offer
	done := webrtc.GatheringCompletePromise(pc)
	// start the gathering of ICE candidates
	err = pc.SetLocalDescription(offer)
	if err != nil {
		log.Println("Failed to apply offer", err)
		pc.Close()
		return nil, err
	}
	log.Println("Probetest: Set local description")

	// Wait for ICE candidate gathering to complete
	<-done

	return pc, nil
}

func (sf *SnowflakeProxy) runSession(sid string) {
	offer, relayURL := broker.pollOffer(sid, sf.ProxyType, sf.RelayDomainNamePattern)
	if offer == nil {
		return
	}
	log.Printf("Received Offer From Broker: \n\t%s", strings.ReplaceAll(offer.SDP, "\n", "\n\t"))

	if relayURL != "" {
		if err := checkIsRelayURLAcceptable(sf.RelayDomainNamePattern, sf.AllowProxyingToPrivateAddresses, sf.AllowNonTLSRelay, relayURL); err != nil {
			log.Printf("bad offer from broker: %v", err)
			return
		}
	}

	dataChan := make(chan struct{})
	dataChannelAdaptor := dataChannelHandlerWithRelayURL{RelayURL: relayURL, sf: sf}
	pc, err := sf.makePeerConnectionFromOffer(offer, config, dataChan, dataChannelAdaptor.datachannelHandler)
	if err != nil {
		log.Printf("error making WebRTC connection: %s", err)
		return
	}

	err = broker.sendAnswer(sid, pc)
	if err != nil {
		log.Printf("error sending answer to client through broker: %s", err)
		if inerr := pc.Close(); inerr != nil {
			log.Printf("error calling pc.Close: %v", inerr)
		}
		return
	}
	// Set a timeout on peerconnection. If the connection state has not
	// advanced to PeerConnectionStateConnected in this time,
	// destroy the peer connection and return the token.
	select {
	case <-dataChan:
		log.Println("Connection successful")
	case <-time.After(dataChannelTimeout):
		log.Println("Timed out waiting for client to open data channel.")
		if err := pc.Close(); err != nil {
			log.Printf("error calling pc.Close: %v", err)
		}
	}
}

// Returns nil if the relayURL is acceptable
func checkIsRelayURLAcceptable(
	allowedHostNamePattern string,
	allowPrivateIPs bool,
	allowNonTLSRelay bool,
	relayURL string,
) error {
	if relayURL == "" {
		return nil
	}

	parsedRelayURL, err := url.Parse(relayURL)
	if err != nil {
		return fmt.Errorf("bad Relay URL %w", err)
	}
	if !allowPrivateIPs {
		ip := net.ParseIP(parsedRelayURL.Hostname())
		// Otherwise it's a domain name, or an invalid IP.
		if ip != nil {
			// We should probably use a ready library for this.
			if !isRemoteAddress(ip) {
				return fmt.Errorf("rejected Relay URL: private IPs are not allowed")
			}
		}
	}
	if !allowNonTLSRelay && parsedRelayURL.Scheme != "wss" {
		return fmt.Errorf("rejected Relay URL protocol: non-TLS not allowed")
	}
	// FYI our websocket library also rejects other protocols
	// https://github.com/gorilla/websocket/blob/5e002381133d322c5f1305d171f3bdd07decf229/client.go#L174-L181
	if parsedRelayURL.Scheme != "wss" && parsedRelayURL.Scheme != "ws" {
		return fmt.Errorf("rejected Relay URL protocol: only WebSocket is allowed")
	}
	matcher := namematcher.NewNameMatcher(allowedHostNamePattern)
	if !matcher.IsMember(parsedRelayURL.Hostname()) {
		return fmt.Errorf("rejected Relay URL: hostname does not match allowed pattern \"%v\"", allowedHostNamePattern)
	}
	return nil
}

// Start configures and starts a Snowflake, fully formed and special. Configuration
// values that are unset will default to their corresponding default values.
func (sf *SnowflakeProxy) Start() error {
	var err error

	sf.EventDispatcher.OnNewSnowflakeEvent(event.EventOnProxyStarting{})
	sf.shutdown = make(chan struct{})

	// blank configurations revert to default
	if sf.PollInterval == 0 {
		sf.PollInterval = DefaultPollInterval
	}
	if sf.BrokerURL == "" {
		sf.BrokerURL = DefaultBrokerURL
	}
	if sf.RelayURL == "" {
		sf.RelayURL = DefaultRelayURL
	}
	if sf.STUNURL == "" {
		sf.STUNURL = DefaultSTUNURL
	}
	if sf.NATProbeURL == "" {
		sf.NATProbeURL = DefaultNATProbeURL
	}
	if sf.ProxyType == "" {
		sf.ProxyType = DefaultProxyType
	}
	if sf.EventDispatcher == nil {
		sf.EventDispatcher = event.NewSnowflakeEventDispatcher()
	}

	sf.bytesLogger = newBytesSyncLogger()
	sf.periodicProxyStats = newPeriodicProxyStats(sf.SummaryInterval, sf.EventDispatcher, sf.bytesLogger)
	sf.EventDispatcher.AddSnowflakeEventListener(sf.periodicProxyStats)

	broker, err = newSignalingServer(sf.BrokerURL)
	if err != nil {
		return fmt.Errorf("error configuring broker: %s", err)
	}

	_, err = url.Parse(sf.STUNURL)
	if err != nil {
		return fmt.Errorf("invalid stun url: %s", err)
	}
	_, err = url.Parse(sf.RelayURL)
	if err != nil {
		return fmt.Errorf("invalid default relay url: %s", err)
	}

	if !namematcher.IsValidRule(sf.RelayDomainNamePattern) {
		return fmt.Errorf("invalid relay domain name pattern")
	}

	if sf.EphemeralMaxPort != 0 {
		rangeWidth := sf.EphemeralMaxPort - sf.EphemeralMinPort
		expectedNumConcurrentClients := sf.Capacity
		if sf.Capacity == 0 {
			// Just a guess, since 0 means "unlimited".
			expectedNumConcurrentClients = 10
		}
		// See https://forum.torproject.org/t/remote-returned-status-code-400/15026/9?u=wofwca
		if uint(rangeWidth) < expectedNumConcurrentClients*2 {
			log.Printf(
				"Warning: ephemeral ports range seems narrow (%v-%v) "+
					"for the client capacity (%v). "+
					"Some client connections might fail. "+
					"Please widen the port range, or limit the 'capacity'.",
				sf.EphemeralMinPort,
				sf.EphemeralMaxPort,
				sf.Capacity,
			)
			// Instead of simply printing a warning, we could look into
			// utilizing [SetICEUDPMux](https://pkg.go.dev/github.com/pion/webrtc/v4#SettingEngine.SetICEUDPMux)
			// to multiplex multiple connections over one (or more?) ports.
		}
	}

	config = webrtc.Configuration{
		ICEServers: []webrtc.ICEServer{
			{
				URLs: strings.Split(sf.STUNURL, ","),
			},
		},
	}
	tokens = 0

	err = sf.checkNATType(config, sf.NATProbeURL)
	if err != nil {
		// non-fatal error. Log it and continue
		log.Print(err.Error())
		setCurrentNATType(NATUnknown)
	}
	sf.EventDispatcher.OnNewSnowflakeEvent(event.EventOnCurrentNATTypeDetermined{CurNATType: getCurrentNATType()})

	NatRetestTask := task.Periodic{
		Interval: sf.NATTypeMeasurementInterval,
		Execute: func() error {
			return sf.checkNATType(config, sf.NATProbeURL)
		},
		// Not setting OnError would shut down the periodic task on error by default.
		OnError: func(err error) {
			log.Printf("Periodic probetest failed: %s, retaining current NAT type: %s", err.Error(), getCurrentNATType())
		},
	}

	if sf.NATTypeMeasurementInterval != 0 {
		NatRetestTask.WaitThenStart()
		defer NatRetestTask.Close()
	}

	ticker := time.NewTicker(sf.PollInterval)
	defer ticker.Stop()

	for ; true; <-ticker.C {
		select {
		case <-sf.shutdown:
			return nil
		default:
			sessionID := genSessionID()
			sf.runSession(sessionID)
		}
	}
	return nil
}

// Stop closes all existing connections and shuts down the Snowflake.
func (sf *SnowflakeProxy) Stop() {
	close(sf.shutdown)
}

// checkNATType use probetest to determine NAT compatability by
// attempting to connect with a known symmetric NAT. If success,
// it is considered "unrestricted". If timeout it is considered "restricted"
func (sf *SnowflakeProxy) checkNATType(config webrtc.Configuration, probeURL string) error {
	if sf.NATTypeForceUnrestricted {
		currentNATTypeAccess.Lock()
		currentNATType = NATUnrestricted
		currentNATTypeAccess.Unlock()
		return nil
	}

	probe, err := newSignalingServer(probeURL)
	if err != nil {
		return fmt.Errorf("error parsing url: %w", err)
	}

	dataChan := make(chan struct{})
	pc, err := sf.makeNewPeerConnection(config, dataChan)
	if err != nil {
		return fmt.Errorf("error making WebRTC connection: %w", err)
	}
	defer func() {
		if err := pc.Close(); err != nil {
			log.Printf("Probetest: error calling pc.Close: %v", err)
		}
	}()

	offer := pc.LocalDescription()
	log.Printf("Probetest offer: \n\t%s", strings.ReplaceAll(offer.SDP, "\n", "\n\t"))
	sdp, err := util.SerializeSessionDescription(offer)
	if err != nil {
		return fmt.Errorf("error encoding probe message: %w", err)
	}

	// send offer
	body, err := messages.EncodePollResponse(sdp, true, "")
	if err != nil {
		return fmt.Errorf("error encoding probe message: %w", err)
	}

	resp, err := probe.Post(probe.url.String(), bytes.NewBuffer(body))
	if err != nil {
		return fmt.Errorf("error polling probe: %w", err)
	}

	sdp, _, err = messages.DecodeAnswerRequest(resp)
	if err != nil {
		return fmt.Errorf("error reading probe response: %w", err)
	}

	answer, err := util.DeserializeSessionDescription(sdp)
	if err != nil {
		return fmt.Errorf("error setting answer: %w", err)
	}
	log.Printf("Probetest answer: \n\t%s", strings.ReplaceAll(answer.SDP, "\n", "\n\t"))

	err = pc.SetRemoteDescription(*answer)
	if err != nil {
		return fmt.Errorf("error setting answer: %w", err)
	}

	prevNATType := getCurrentNATType()

	log.Printf("Waiting for a test WebRTC connection with NAT check probe server to establish...")
	select {
	case <-dataChan:
		log.Printf(
			"Test WebRTC connection with NAT check probe server established!"+
				" This means our NAT is %v!",
			NATUnrestricted,
		)
		setCurrentNATType(NATUnrestricted)
	case <-time.After(dataChannelTimeout):
		log.Printf(
			"Test WebRTC connection with NAT check probe server timed out."+
				" This means our NAT is %v.",
			NATRestricted,
		)
		setCurrentNATType(NATRestricted)
	}

	log.Printf("NAT Type measurement: %v -> %v\n", prevNATType, getCurrentNATType())

	return nil
}<|MERGE_RESOLUTION|>--- conflicted
+++ resolved
@@ -47,23 +47,12 @@
 	"github.com/pion/ice/v4"
 	"github.com/pion/transport/v3/stdnet"
 	"github.com/pion/webrtc/v4"
+	"tgragnato.it/snowflake/common/constants"
 	"tgragnato.it/snowflake/common/event"
 	"tgragnato.it/snowflake/common/messages"
 	"tgragnato.it/snowflake/common/namematcher"
 	"tgragnato.it/snowflake/common/task"
 	"tgragnato.it/snowflake/common/util"
-
-<<<<<<< HEAD
-	snowflakeClient "tgragnato.it/snowflake/client/lib"
-=======
-	"gitlab.torproject.org/tpo/anti-censorship/pluggable-transports/snowflake/v2/common/constants"
-	"gitlab.torproject.org/tpo/anti-censorship/pluggable-transports/snowflake/v2/common/event"
-	"gitlab.torproject.org/tpo/anti-censorship/pluggable-transports/snowflake/v2/common/messages"
-	"gitlab.torproject.org/tpo/anti-censorship/pluggable-transports/snowflake/v2/common/namematcher"
-	"gitlab.torproject.org/tpo/anti-censorship/pluggable-transports/snowflake/v2/common/task"
-	"gitlab.torproject.org/tpo/anti-censorship/pluggable-transports/snowflake/v2/common/util"
-	"gitlab.torproject.org/tpo/anti-censorship/pluggable-transports/snowflake/v2/common/websocketconn"
->>>>>>> 63846431
 )
 
 const (
@@ -97,6 +86,7 @@
 	currentNATTypeAccess = &sync.RWMutex{}
 	tokens               uint64
 	config               webrtc.Configuration
+	client               http.Client
 	customtransport      = &http.Transport{
 		DialContext: (&net.Dialer{
 			Timeout:   5 * time.Minute,
@@ -145,19 +135,10 @@
 	currentNATType = newType
 }
 
-<<<<<<< HEAD
-=======
-var (
-	tokens *tokens_t
-	config webrtc.Configuration
-	client http.Client
-)
-
 type GeoIP interface {
 	GetCountryByAddr(net.IP) (string, bool)
 }
 
->>>>>>> 63846431
 // SnowflakeProxy is used to configure an embedded
 // Snowflake in another Go application.
 // For some more info also see CLI parameter descriptions in README.
@@ -393,13 +374,9 @@
 // conn.RemoteAddr() inside this function, as a workaround for a hang that
 // otherwise occurs inside conn.pc.RemoteDescription() (called by RemoteAddr).
 // https://bugs.torproject.org/18628#comment:8
-<<<<<<< HEAD
-func (sf *SnowflakeProxy) datachannelHandler(conn *webRTCConn, remoteAddr net.Addr, relayURL string) {
+func (sf *SnowflakeProxy) datachannelHandler(conn *webRTCConn, remoteIP net.IP, relayURL string) {
 	atomic.AddUint64(&tokens, 1)
 	defer atomic.AddUint64(&tokens, ^uint64(0))
-=======
-func (sf *SnowflakeProxy) datachannelHandler(conn *webRTCConn, remoteIP net.IP, relayURL string) {
->>>>>>> 63846431
 	defer conn.Close()
 
 	if relayURL == "" {
@@ -417,11 +394,7 @@
 	log.Printf("datachannelHandler ends")
 }
 
-<<<<<<< HEAD
-func connectToRelay(relayURL string, remoteAddr net.Addr) (net.Conn, error) {
-=======
-func connectToRelay(relayURL string, remoteIP net.IP) (*websocketconn.Conn, error) {
->>>>>>> 63846431
+func connectToRelay(relayURL string, remoteIP net.IP) (net.Conn, error) {
 	u, err := url.Parse(relayURL)
 	if err != nil {
 		return nil, fmt.Errorf("invalid relay url: %s", err)
