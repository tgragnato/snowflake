/*
Package snowflake_proxy provides functionality for creating, starting, and stopping a snowflake
proxy.

To run a proxy, you must first create a proxy configuration. Unconfigured fields
will be set to the defined defaults.

	proxy := snowflake_proxy.SnowflakeProxy{
		BrokerURL: "https://snowflake-broker.example.com",
		STUNURL: "stun:stun.tgragnato.it:3478",
		// ...
	}

You may then start and stop the proxy. Stopping the proxy will close existing connections and
the proxy will not poll for more clients.

	go func() {
		err := proxy.Start()
		// handle error
	}

	// ...

	proxy.Stop()
*/
package snowflake_proxy

import (
	"bytes"
	"context"
	"crypto/rand"
	"crypto/tls"
	"encoding/base64"
	"fmt"
	"io"
	"log"
	"net"
	"net/http"
	"net/url"
	"strings"
	"sync"
	"sync/atomic"
	"time"

	"github.com/coder/websocket"
	"github.com/pion/ice/v4"
	"github.com/pion/transport/v3/stdnet"
	"github.com/pion/webrtc/v4"
	"tgragnato.it/snowflake/common/event"
	"tgragnato.it/snowflake/common/messages"
	"tgragnato.it/snowflake/common/namematcher"
	"tgragnato.it/snowflake/common/task"
	"tgragnato.it/snowflake/common/util"

	snowflakeClient "tgragnato.it/snowflake/client/lib"
)

const (
	DefaultPollInterval = 5 * time.Second
	DefaultBrokerURL    = "https://snowflake-broker.torproject.net/"
	DefaultNATProbeURL  = "https://snowflake-broker.torproject.net:8443/probe"
	// This is rather a "DefaultDefaultRelayURL"
	DefaultRelayURL  = "wss://snowflake.torproject.net/"
	DefaultSTUNURL   = "stun:stun.tgragnato.it:3478,stun:stun.l.google.com:19302"
	DefaultProxyType = "standalone"
)

const (
	// NATUnknown is set if the proxy cannot connect to probetest.
	NATUnknown = "unknown"
	// NATRestricted is set if the proxy times out when connecting to a symmetric NAT.
	NATRestricted = "restricted"
	// NATUnrestricted is set if the proxy successfully connects to a symmetric NAT.
	NATUnrestricted                   = "unrestricted"
	bufferedAmountLowThreshold uint64 = 256 * 1024 // 256 KB
	// Amount of time after sending an SDP answer before the proxy assumes the
	// client is not going to connect
	dataChannelTimeout = 20 * time.Second
	readLimit          = 100000
	sessionIDLength    = 16
)

var (
	broker               *SignalingServer
	currentNATType       = NATUnknown
	currentNATTypeAccess = &sync.RWMutex{}
	tokens               uint64
	config               webrtc.Configuration
	customtransport      = &http.Transport{
		DialContext: (&net.Dialer{
			Timeout:   5 * time.Minute,
			KeepAlive: time.Millisecond,
			DualStack: true,
		}).DialContext,
		TLSClientConfig: &tls.Config{
			MinVersion: tls.VersionTLS13,
			MaxVersion: tls.VersionTLS13,
			CurvePreferences: []tls.CurveID{
				tls.X25519,
				tls.CurveP521,
			},
			SessionTicketsDisabled: true,
		},
		ForceAttemptHTTP2:     true,
		IdleConnTimeout:       5 * time.Minute,
		ResponseHeaderTimeout: 30 * time.Second,
		DisableKeepAlives:     false,
		DisableCompression:    false,
		Dial: func(network, addr string) (net.Conn, error) {
			d := &net.Dialer{
				Timeout:   5 * time.Minute,
				KeepAlive: time.Millisecond,
				DualStack: true,
			}
			d.SetMultipathTCP(true)
			conn, err := d.Dial(network, addr)
			if err != nil {
				return nil, err
			}
			return conn, nil
		},
	}
)

func getCurrentNATType() string {
	currentNATTypeAccess.RLock()
	defer currentNATTypeAccess.RUnlock()
	return currentNATType
}

func setCurrentNATType(newType string) {
	currentNATTypeAccess.Lock()
	defer currentNATTypeAccess.Unlock()
	currentNATType = newType
}

// SnowflakeProxy is used to configure an embedded
// Snowflake in another Go application.
// For some more info also see CLI parameter descriptions in README.
type SnowflakeProxy struct {
	// How often to ask the broker for a new client
	PollInterval time.Duration
	// Capacity is the maximum number of clients a Snowflake will serve.
	// Proxies with a capacity of 0 will accept an unlimited number of clients.
	Capacity uint
	// STUNURL is the URLs (comma-separated) of the STUN server the proxy will use
	STUNURL string
	// BrokerURL is the URL of the Snowflake broker
	BrokerURL string
	// KeepLocalAddresses indicates whether local SDP candidates will be sent to the broker
	KeepLocalAddresses bool
	// RelayURL is the default `URL` of the server (relay)
	// that this proxy will forward client connections to,
	// in case the broker itself did not specify the said URL
	RelayURL string
	// OutboundAddress specify an IP address to use as SDP host candidate
	OutboundAddress string
	// EphemeralMinPort and EphemeralMaxPort limit the range of ports that
	// ICE UDP connections may allocate from.
	// When specifying the range, make sure it's at least 2x as wide
	// as the amount of clients that you are hoping to serve concurrently
	// (see the `Capacity` property).
	EphemeralMinPort uint16
	EphemeralMaxPort uint16
	// RelayDomainNamePattern is the pattern specify allowed domain name for relay
	// If the pattern starts with ^ then an exact match is required.
	// The rest of pattern is the suffix of domain name.
	// There is no look ahead assertion when matching domain name suffix,
	// thus the string prepend the suffix does not need to be empty or ends with a dot.
	RelayDomainNamePattern string
	// NATTypeForceUnrestricted is an option used to force the NAT type as unrestricted
	// It's useful in cases where the probe does not work reliably
	NATTypeForceUnrestricted bool
	// AllowProxyingToPrivateAddresses determines whether to allow forwarding
	// client connections to private IP addresses.
	// Useful when a Snowflake server (relay) is hosted on the same private network
	// as this proxy.
	AllowProxyingToPrivateAddresses bool
	AllowNonTLSRelay                bool
	// NATProbeURL is the URL of the probe service we use for NAT checks
	NATProbeURL string
	// NATTypeMeasurementInterval is time before NAT type is retested
	NATTypeMeasurementInterval time.Duration
	// ProxyType is the type reported to the broker, if not provided it "standalone" will be used
	ProxyType       string
	EventDispatcher event.SnowflakeEventDispatcher
	shutdown        chan struct{}

	// SummaryInterval is the time interval at which proxy stats will be logged
	SummaryInterval time.Duration

	periodicProxyStats *periodicProxyStats
	bytesLogger        bytesLogger
}

// Checks whether an IP address is a remote address for the client
func isRemoteAddress(ip net.IP) bool {
	return !(util.IsLocal(ip) || ip.IsUnspecified() || ip.IsLoopback())
}

func genSessionID() string {
	buf := make([]byte, sessionIDLength)
	_, err := rand.Read(buf)
	if err != nil {
		panic(err.Error())
	}
	return strings.TrimRight(base64.StdEncoding.EncodeToString(buf), "=")
}

func limitedRead(r io.Reader, limit int64) ([]byte, error) {
	p, err := io.ReadAll(&io.LimitedReader{R: r, N: limit + 1})
	if err != nil {
		return p, err
	} else if int64(len(p)) == limit+1 {
		return p[0:limit], io.ErrUnexpectedEOF
	}
	return p, err
}

// SignalingServer keeps track of the SignalingServer in use by the Snowflake
type SignalingServer struct {
	url       *url.URL
	transport http.RoundTripper
}

func newSignalingServer(rawURL string) (*SignalingServer, error) {
	var err error
	s := new(SignalingServer)
	s.url, err = url.Parse(rawURL)
	if err != nil {
		return nil, fmt.Errorf("invalid broker url: %s", err)
	}

	s.transport = customtransport

	return s, nil
}

// Post sends a POST request to the SignalingServer
func (s *SignalingServer) Post(path string, payload io.Reader) ([]byte, error) {
	req, err := http.NewRequest("POST", path, payload)
	if err != nil {
		return nil, err
	}

	resp, err := s.transport.RoundTrip(req)
	if err != nil {
		return nil, err
	}
	if resp.StatusCode != http.StatusOK {
		return nil, fmt.Errorf("remote returned status code %d", resp.StatusCode)
	}

	defer resp.Body.Close()
	return limitedRead(resp.Body, readLimit)
}

// pollOffer communicates the proxy's capabilities with broker
// and retrieves a compatible SDP offer and relay URL.
func (s *SignalingServer) pollOffer(sid string, proxyType string, acceptedRelayPattern string) (*webrtc.SessionDescription, string) {
	brokerPath := s.url.ResolveReference(&url.URL{Path: "proxy"})

	numClients := (tokens / 8) * 8 // Round down to 8
	currentNATTypeLoaded := getCurrentNATType()
	body, err := messages.EncodeProxyPollRequestWithRelayPrefix(sid, proxyType, currentNATTypeLoaded, numClients, acceptedRelayPattern)
	if err != nil {
		log.Printf("Error encoding poll message: %s", err.Error())
		return nil, ""
	}

	resp, err := s.Post(brokerPath.String(), bytes.NewBuffer(body))
	if err != nil {
		log.Printf("error polling broker: %s", err.Error())
	}

	offer, _, relayURL, err := messages.DecodePollResponseWithRelayURL(resp)
	if err != nil {
		log.Printf("Error reading broker response: %s", err.Error())
		log.Printf("body: %s", resp)
		return nil, ""
	}
	if offer != "" {
		offer, err := util.DeserializeSessionDescription(offer)
		if err != nil {
			log.Printf("Error processing session description: %s", err.Error())
			return nil, ""
		}
		return offer, relayURL
	}
	return nil, ""
}

// sendAnswer encodes an SDP answer, sends it to the broker
// and wait for its response
func (s *SignalingServer) sendAnswer(sid string, pc *webrtc.PeerConnection) error {
	ld := pc.LocalDescription()
	answer, err := util.SerializeSessionDescription(ld)
	if err != nil {
		return err
	}

	body, err := messages.EncodeAnswerRequest(answer, sid)
	if err != nil {
		return err
	}

	brokerPath := s.url.ResolveReference(&url.URL{Path: "answer"})
	resp, err := s.Post(brokerPath.String(), bytes.NewBuffer(body))
	if err != nil {
		return fmt.Errorf("error sending answer to broker: %s", err.Error())
	}

	success, err := messages.DecodeAnswerResponse(resp)
	if err != nil {
		return err
	}
	if !success {
		return fmt.Errorf("broker returned client timeout")
	}

	return nil
}

type readerCtx struct {
	ctx context.Context
	r   io.Reader
}

func (r *readerCtx) Read(p []byte) (n int, err error) {
	if err := r.ctx.Err(); err != nil {
		return 0, err
	}
	return r.r.Read(p)
}

func safeCopy(dst io.ReadWriteCloser, src io.Reader, wg *sync.WaitGroup, ctx context.Context, cancel context.CancelFunc) {
	defer wg.Done()
	r := &readerCtx{ctx: ctx, r: src}
	_, err := io.Copy(dst, r)
	dst.Close()
	if err != nil && err != io.ErrClosedPipe {
		cancel()
	}
}

func copyLoop(c1 io.ReadWriteCloser, c2 io.ReadWriteCloser, shutdown chan struct{}) {
	defer c2.Close()
	defer c1.Close()

	ctx, cancel := context.WithCancel(context.Background())

	select {
	case <-shutdown:
		cancel()
	default:
		var wg sync.WaitGroup
		wg.Add(2)
		go safeCopy(c1, c2, &wg, ctx, cancel)
		go safeCopy(c2, c1, &wg, ctx, cancel)
		wg.Wait()
	}
	log.Println("copy loop ended")
}

// We pass conn.RemoteAddr() as an additional parameter, rather than calling
// conn.RemoteAddr() inside this function, as a workaround for a hang that
// otherwise occurs inside conn.pc.RemoteDescription() (called by RemoteAddr).
// https://bugs.torproject.org/18628#comment:8
func (sf *SnowflakeProxy) datachannelHandler(conn *webRTCConn, remoteAddr net.Addr, relayURL string) {
	atomic.AddUint64(&tokens, 1)
	defer atomic.AddUint64(&tokens, ^uint64(0))
	defer conn.Close()

	if relayURL == "" {
		relayURL = sf.RelayURL
	}

	wsConn, err := connectToRelay(relayURL, remoteAddr)
	if err != nil {
		log.Print(err)
		return
	}
	defer wsConn.Close()

	copyLoop(conn, wsConn, sf.shutdown)
	log.Printf("datachannelHandler ends")
}

func connectToRelay(relayURL string, remoteAddr net.Addr) (net.Conn, error) {
	u, err := url.Parse(relayURL)
	if err != nil {
		return nil, fmt.Errorf("invalid relay url: %s", err)
	}

	if remoteAddr != nil {
		// Encode client IP address in relay URL
		q := u.Query()
		clientIP := remoteAddr.String()
		q.Set("client_ip", clientIP)
		u.RawQuery = q.Encode()
	} else {
		log.Printf("no remote address given in websocket")
	}

	ws, _, err := websocket.Dial(context.Background(), u.String(), &websocket.DialOptions{})
	if err != nil {
		return nil, fmt.Errorf("error dialing relay: %s = %s", u.String(), err)
	}

	wsConn := websocket.NetConn(context.Background(), ws, websocket.MessageBinary)
	log.Printf("Connected to relay: %v", relayURL)
	return wsConn, nil
}

type dataChannelHandlerWithRelayURL struct {
	RelayURL string
	sf       *SnowflakeProxy
}

func (d dataChannelHandlerWithRelayURL) datachannelHandler(conn *webRTCConn, remoteAddr net.Addr) {
	d.sf.datachannelHandler(conn, remoteAddr, d.RelayURL)
}

func (sf *SnowflakeProxy) makeWebRTCAPI() *webrtc.API {
	settingsEngine := webrtc.SettingEngine{}

	if !sf.KeepLocalAddresses {
		settingsEngine.SetIPFilter(func(ip net.IP) (keep bool) {
			// `IsLoopback()` and `IsUnspecified` are likely not neded here,
			// but let's keep them just in case.
			// FYI there is similar code in other files in this project.
			keep = !util.IsLocal(ip) && !ip.IsLoopback() && !ip.IsUnspecified()
			return
		})
	}
	settingsEngine.SetIncludeLoopbackCandidate(sf.KeepLocalAddresses)

	// Use the SetNet setting https://pkg.go.dev/github.com/pion/webrtc/v3#SettingEngine.SetNet
	// to get snowflake working in shadow (where the AF_NETLINK family is not implemented).
	// These two lines of code functionally revert a new change in pion by silently ignoring
	// when net.Interfaces() fails, rather than throwing an error
	vnet, _ := stdnet.NewNet()
	settingsEngine.SetNet(vnet)

	if sf.EphemeralMinPort != 0 && sf.EphemeralMaxPort != 0 {
		err := settingsEngine.SetEphemeralUDPPortRange(sf.EphemeralMinPort, sf.EphemeralMaxPort)
		if err != nil {
			log.Fatal("Invalid port range: min > max")
		}
	}

	if sf.OutboundAddress != "" {
		// replace SDP host candidates with the given IP without validation
		// still have server reflexive candidates to fall back on
		settingsEngine.SetNAT1To1IPs([]string{sf.OutboundAddress}, webrtc.ICECandidateTypeHost)
	}

	settingsEngine.SetICEMulticastDNSMode(ice.MulticastDNSModeDisabled)

	settingsEngine.SetDTLSInsecureSkipHelloVerify(true)

	return webrtc.NewAPI(webrtc.WithSettingEngine(settingsEngine))
}

// Create a PeerConnection from an SDP offer. Blocks until the gathering of ICE
// candidates is complete and the answer is available in LocalDescription.
// Installs an OnDataChannel callback that creates a webRTCConn and passes it to
// datachannelHandler.
func (sf *SnowflakeProxy) makePeerConnectionFromOffer(
	sdp *webrtc.SessionDescription,
	config webrtc.Configuration, dataChan chan struct{},
	handler func(conn *webRTCConn, remoteAddr net.Addr),
) (*webrtc.PeerConnection, error) {
	api := sf.makeWebRTCAPI()
	pc, err := api.NewPeerConnection(config)
	if err != nil {
		return nil, fmt.Errorf("accept: NewPeerConnection: %s", err)
	}

	pc.OnDataChannel(func(dc *webrtc.DataChannel) {
		log.Printf("New Data Channel %s-%d\n", dc.Label(), dc.ID())
		close(dataChan)

		pr, pw := io.Pipe()
		conn := newWebRTCConn(pc, dc, pr, sf.bytesLogger)

		dc.SetBufferedAmountLowThreshold(bufferedAmountLowThreshold)

		dc.OnBufferedAmountLow(func() {
			select {
			case conn.sendMoreCh <- struct{}{}:
			default:
			}
		})

		dc.OnOpen(func() {
			log.Printf("Data Channel %s-%d open\n", dc.Label(), dc.ID())
			sf.EventDispatcher.OnNewSnowflakeEvent(event.EventOnProxyClientConnected{})

			if sf.OutboundAddress != "" {
				selectedCandidatePair, err := pc.SCTP().Transport().ICETransport().GetSelectedCandidatePair()
				if err != nil {
					log.Printf("Warning: couldn't get the selected candidate pair")
				}

				log.Printf("Selected Local Candidate: %s:%d", selectedCandidatePair.Local.Address, selectedCandidatePair.Local.Port)
				if sf.OutboundAddress != selectedCandidatePair.Local.Address {
					log.Printf("Warning: the IP address provided by --outbound-address is not used for establishing peerconnection")
				}
			}
		})
		dc.OnClose(func() {
			conn.lock.Lock()
			defer conn.lock.Unlock()
			log.Printf("Data Channel %s-%d close\n", dc.Label(), dc.ID())
			sf.EventDispatcher.OnNewSnowflakeEvent(event.EventOnProxyConnectionOver{})
			conn.dc = nil
			dc.Close()
			pw.Close()
		})
		dc.OnMessage(func(msg webrtc.DataChannelMessage) {
			var n int
			n, err = pw.Write(msg.Data)
			if err != nil {
				if inErr := pw.CloseWithError(err); inErr != nil {
					log.Printf("close with error generated an error: %v", inErr)
				}

				return
			}

			conn.bytesLogger.AddOutbound(int64(n))

			if n != len(msg.Data) {
				// XXX: Maybe don't panic here and log an error instead?
				panic("short write")
			}
		})

		go handler(conn, conn.RemoteAddr())
	})
	// As of v3.0.0, pion-webrtc uses trickle ICE by default.
	// We have to wait for candidate gathering to complete
	// before we send the offer
	done := webrtc.GatheringCompletePromise(pc)
	err = pc.SetRemoteDescription(*sdp)
	if err != nil {
		if inerr := pc.Close(); inerr != nil {
			log.Printf("unable to call pc.Close after pc.SetRemoteDescription with error: %v", inerr)
		}
		return nil, fmt.Errorf("accept: SetRemoteDescription: %s", err)
	}

	log.Println("Generating answer...")
	answer, err := pc.CreateAnswer(nil)
	// blocks on ICE gathering. we need to add a timeout if needed
	// not putting this in a separate go routine, because we need
	// SetLocalDescription(answer) to be called before sendAnswer
	if err != nil {
		if inerr := pc.Close(); inerr != nil {
			log.Printf("ICE gathering has generated an error when calling pc.Close: %v", inerr)
		}
		return nil, err
	}

	err = pc.SetLocalDescription(answer)
	if err != nil {
		if err = pc.Close(); err != nil {
			log.Printf("pc.Close after setting local description returned : %v", err)
		}
		return nil, err
	}

	// Wait for ICE candidate gathering to complete,
	// or for whatever we managed to gather before the client times out.
	// See https://gitlab.torproject.org/tpo/anti-censorship/pluggable-transports/snowflake/-/issues/40230
	select {
	case <-done:
	case <-time.After(snowflakeClient.DataChannelTimeout / 2):
		log.Print("ICE gathering is not yet complete, but let's send the answer" +
			" before the client times out")
	}

	log.Printf("Answer: \n\t%s", strings.ReplaceAll(pc.LocalDescription().SDP, "\n", "\n\t"))

	return pc, nil
}

// Create a new PeerConnection. Blocks until the gathering of ICE
// candidates is complete and the answer is available in LocalDescription.
func (sf *SnowflakeProxy) makeNewPeerConnection(
	config webrtc.Configuration, dataChan chan struct{},
) (*webrtc.PeerConnection, error) {
	api := sf.makeWebRTCAPI()
	pc, err := api.NewPeerConnection(config)
	if err != nil {
		return nil, fmt.Errorf("accept: NewPeerConnection: %s", err)
	}
	pc.OnConnectionStateChange(func(pcs webrtc.PeerConnectionState) {
		log.Printf("NAT check: WebRTC: OnConnectionStateChange: %v", pcs)
	})

	// Must create a data channel before creating an offer
	// https://github.com/pion/webrtc/wiki/Release-WebRTC@v3.0.0#a-data-channel-is-no-longer-implicitly-created-with-a-peerconnection
	dc, err := pc.CreateDataChannel("test", &webrtc.DataChannelInit{})
	if err != nil {
		log.Printf("CreateDataChannel ERROR: %s", err)
		return nil, err
	}
	dc.OnOpen(func() {
		log.Println("WebRTC: DataChannel.OnOpen")
		close(dataChan)
	})
	dc.OnClose(func() {
		log.Println("WebRTC: DataChannel.OnClose")
		dc.Close()
	})

	offer, err := pc.CreateOffer(nil)
	// TODO: Potentially timeout and retry if ICE isn't working.
	if err != nil {
		log.Println("Failed to prepare offer", err)
		pc.Close()
		return nil, err
	}
	log.Println("Probetest: Created Offer")

	// As of v3.0.0, pion-webrtc uses trickle ICE by default.
	// We have to wait for candidate gathering to complete
	// before we send the offer
	done := webrtc.GatheringCompletePromise(pc)
	// start the gathering of ICE candidates
	err = pc.SetLocalDescription(offer)
	if err != nil {
		log.Println("Failed to apply offer", err)
		pc.Close()
		return nil, err
	}
	log.Println("Probetest: Set local description")

	// Wait for ICE candidate gathering to complete
	<-done

	return pc, nil
}

func (sf *SnowflakeProxy) runSession(sid string) {
	connectedToClient := false
	defer func() {
		if !connectedToClient {
			tokens.ret()
		}
		// Otherwise we'll `tokens.ret()` when the connection finishes.
	}()

	offer, relayURL := broker.pollOffer(sid, sf.ProxyType, sf.RelayDomainNamePattern)
	if offer == nil {
		return
	}
	log.Printf("Received Offer From Broker: \n\t%s", strings.ReplaceAll(offer.SDP, "\n", "\n\t"))

<<<<<<< HEAD
	if err := checkIsRelayURLAcceptable(sf.RelayDomainNamePattern, sf.AllowProxyingToPrivateAddresses, sf.AllowNonTLSRelay, relayURL); err != nil {
		log.Printf("bad offer from broker: %v", err)
		atomic.AddUint64(&tokens, ^uint64(0))
		return
=======
	if relayURL != "" {
		if err := checkIsRelayURLAcceptable(sf.RelayDomainNamePattern, sf.AllowProxyingToPrivateAddresses, sf.AllowNonTLSRelay, relayURL); err != nil {
			log.Printf("bad offer from broker: %v", err)
			return
		}
>>>>>>> e4c95fc2
	}

	dataChan := make(chan struct{})
	dataChannelAdaptor := dataChannelHandlerWithRelayURL{RelayURL: relayURL, sf: sf}
	pc, err := sf.makePeerConnectionFromOffer(offer, config, dataChan, dataChannelAdaptor.datachannelHandler)
	if err != nil {
		log.Printf("error making WebRTC connection: %s", err)
		return
	}

	err = broker.sendAnswer(sid, pc)
	if err != nil {
		log.Printf("error sending answer to client through broker: %s", err)
		if inerr := pc.Close(); inerr != nil {
			log.Printf("error calling pc.Close: %v", inerr)
		}
		return
	}
	// Set a timeout on peerconnection. If the connection state has not
	// advanced to PeerConnectionStateConnected in this time,
	// destroy the peer connection and return the token.
	select {
	case <-dataChan:
		log.Println("Connection successful")
		connectedToClient = true
	case <-time.After(dataChannelTimeout):
		log.Println("Timed out waiting for client to open data channel.")
		if err := pc.Close(); err != nil {
			log.Printf("error calling pc.Close: %v", err)
		}
	}
}

// Returns nil if the relayURL is acceptable
func checkIsRelayURLAcceptable(
	allowedHostNamePattern string,
	allowPrivateIPs bool,
	allowNonTLSRelay bool,
	relayURL string,
) error {
	if relayURL == "" {
		return nil
	}

	parsedRelayURL, err := url.Parse(relayURL)
	if err != nil {
		return fmt.Errorf("bad Relay URL %w", err)
	}
	if !allowPrivateIPs {
		ip := net.ParseIP(parsedRelayURL.Hostname())
		// Otherwise it's a domain name, or an invalid IP.
		if ip != nil {
			// We should probably use a ready library for this.
			if !isRemoteAddress(ip) {
				return fmt.Errorf("rejected Relay URL: private IPs are not allowed")
			}
		}
	}
	if !allowNonTLSRelay && parsedRelayURL.Scheme != "wss" {
		return fmt.Errorf("rejected Relay URL protocol: non-TLS not allowed")
	}
	// FYI our websocket library also rejects other protocols
	// https://github.com/gorilla/websocket/blob/5e002381133d322c5f1305d171f3bdd07decf229/client.go#L174-L181
	if parsedRelayURL.Scheme != "wss" && parsedRelayURL.Scheme != "ws" {
		return fmt.Errorf("rejected Relay URL protocol: only WebSocket is allowed")
	}
	matcher := namematcher.NewNameMatcher(allowedHostNamePattern)
	if !matcher.IsMember(parsedRelayURL.Hostname()) {
		return fmt.Errorf("rejected Relay URL: hostname does not match allowed pattern \"%v\"", allowedHostNamePattern)
	}
	return nil
}

// Start configures and starts a Snowflake, fully formed and special. Configuration
// values that are unset will default to their corresponding default values.
func (sf *SnowflakeProxy) Start() error {
	var err error

	sf.EventDispatcher.OnNewSnowflakeEvent(event.EventOnProxyStarting{})
	sf.shutdown = make(chan struct{})

	// blank configurations revert to default
	if sf.PollInterval == 0 {
		sf.PollInterval = DefaultPollInterval
	}
	if sf.BrokerURL == "" {
		sf.BrokerURL = DefaultBrokerURL
	}
	if sf.RelayURL == "" {
		sf.RelayURL = DefaultRelayURL
	}
	if sf.STUNURL == "" {
		sf.STUNURL = DefaultSTUNURL
	}
	if sf.NATProbeURL == "" {
		sf.NATProbeURL = DefaultNATProbeURL
	}
	if sf.ProxyType == "" {
		sf.ProxyType = DefaultProxyType
	}
	if sf.EventDispatcher == nil {
		sf.EventDispatcher = event.NewSnowflakeEventDispatcher()
	}

	sf.bytesLogger = newBytesSyncLogger()
	sf.periodicProxyStats = newPeriodicProxyStats(sf.SummaryInterval, sf.EventDispatcher, sf.bytesLogger)
	sf.EventDispatcher.AddSnowflakeEventListener(sf.periodicProxyStats)

	broker, err = newSignalingServer(sf.BrokerURL)
	if err != nil {
		return fmt.Errorf("error configuring broker: %s", err)
	}

	_, err = url.Parse(sf.STUNURL)
	if err != nil {
		return fmt.Errorf("invalid stun url: %s", err)
	}
	_, err = url.Parse(sf.RelayURL)
	if err != nil {
		return fmt.Errorf("invalid default relay url: %s", err)
	}

	if !namematcher.IsValidRule(sf.RelayDomainNamePattern) {
		return fmt.Errorf("invalid relay domain name pattern")
	}

	if sf.EphemeralMaxPort != 0 {
		rangeWidth := sf.EphemeralMaxPort - sf.EphemeralMinPort
		expectedNumConcurrentClients := sf.Capacity
		if sf.Capacity == 0 {
			// Just a guess, since 0 means "unlimited".
			expectedNumConcurrentClients = 10
		}
		// See https://forum.torproject.org/t/remote-returned-status-code-400/15026/9?u=wofwca
		if uint(rangeWidth) < expectedNumConcurrentClients*2 {
			log.Printf(
				"Warning: ephemeral ports range seems narrow (%v-%v) "+
					"for the client capacity (%v). "+
					"Some client connections might fail. "+
					"Please widen the port range, or limit the 'capacity'.",
				sf.EphemeralMinPort,
				sf.EphemeralMaxPort,
				sf.Capacity,
			)
			// Instead of simply printing a warning, we could look into
			// utilizing [SetICEUDPMux](https://pkg.go.dev/github.com/pion/webrtc/v4#SettingEngine.SetICEUDPMux)
			// to multiplex multiple connections over one (or more?) ports.
		}
	}

	config = webrtc.Configuration{
		ICEServers: []webrtc.ICEServer{
			{
				URLs: strings.Split(sf.STUNURL, ","),
			},
		},
	}
	tokens = 0

	err = sf.checkNATType(config, sf.NATProbeURL)
	if err != nil {
		// non-fatal error. Log it and continue
		log.Print(err.Error())
		setCurrentNATType(NATUnknown)
	}
	sf.EventDispatcher.OnNewSnowflakeEvent(event.EventOnCurrentNATTypeDetermined{CurNATType: getCurrentNATType()})

	NatRetestTask := task.Periodic{
		Interval: sf.NATTypeMeasurementInterval,
		Execute: func() error {
			return sf.checkNATType(config, sf.NATProbeURL)
		},
		// Not setting OnError would shut down the periodic task on error by default.
		OnError: func(err error) {
			log.Printf("Periodic probetest failed: %s, retaining current NAT type: %s", err.Error(), getCurrentNATType())
		},
	}

	if sf.NATTypeMeasurementInterval != 0 {
		NatRetestTask.WaitThenStart()
		defer NatRetestTask.Close()
	}

	ticker := time.NewTicker(sf.PollInterval)
	defer ticker.Stop()

	for ; true; <-ticker.C {
		select {
		case <-sf.shutdown:
			return nil
		default:
			sessionID := genSessionID()
			sf.runSession(sessionID)
		}
	}
	return nil
}

// Stop closes all existing connections and shuts down the Snowflake.
func (sf *SnowflakeProxy) Stop() {
	close(sf.shutdown)
}

// checkNATType use probetest to determine NAT compatability by
// attempting to connect with a known symmetric NAT. If success,
// it is considered "unrestricted". If timeout it is considered "restricted"
func (sf *SnowflakeProxy) checkNATType(config webrtc.Configuration, probeURL string) error {
	if sf.NATTypeForceUnrestricted {
		currentNATTypeAccess.Lock()
		currentNATType = NATUnrestricted
		currentNATTypeAccess.Unlock()
		return nil
	}

	probe, err := newSignalingServer(probeURL)
	if err != nil {
		return fmt.Errorf("error parsing url: %w", err)
	}

	dataChan := make(chan struct{})
	pc, err := sf.makeNewPeerConnection(config, dataChan)
	if err != nil {
		return fmt.Errorf("error making WebRTC connection: %w", err)
	}
	defer func() {
		if err := pc.Close(); err != nil {
			log.Printf("Probetest: error calling pc.Close: %v", err)
		}
	}()

	offer := pc.LocalDescription()
	log.Printf("Probetest offer: \n\t%s", strings.ReplaceAll(offer.SDP, "\n", "\n\t"))
	sdp, err := util.SerializeSessionDescription(offer)
	if err != nil {
		return fmt.Errorf("error encoding probe message: %w", err)
	}

	// send offer
	body, err := messages.EncodePollResponse(sdp, true, "")
	if err != nil {
		return fmt.Errorf("error encoding probe message: %w", err)
	}

	resp, err := probe.Post(probe.url.String(), bytes.NewBuffer(body))
	if err != nil {
		return fmt.Errorf("error polling probe: %w", err)
	}

	sdp, _, err = messages.DecodeAnswerRequest(resp)
	if err != nil {
		return fmt.Errorf("error reading probe response: %w", err)
	}

	answer, err := util.DeserializeSessionDescription(sdp)
	if err != nil {
		return fmt.Errorf("error setting answer: %w", err)
	}
	log.Printf("Probetest answer: \n\t%s", strings.ReplaceAll(answer.SDP, "\n", "\n\t"))

	err = pc.SetRemoteDescription(*answer)
	if err != nil {
		return fmt.Errorf("error setting answer: %w", err)
	}

	prevNATType := getCurrentNATType()

	log.Printf("Waiting for a test WebRTC connection with NAT check probe server to establish...")
	select {
	case <-dataChan:
		log.Printf(
			"Test WebRTC connection with NAT check probe server established!"+
				" This means our NAT is %v!",
			NATUnrestricted,
		)
		setCurrentNATType(NATUnrestricted)
	case <-time.After(dataChannelTimeout):
		log.Printf(
			"Test WebRTC connection with NAT check probe server timed out."+
				" This means our NAT is %v.",
			NATRestricted,
		)
		setCurrentNATType(NATRestricted)
	}

	log.Printf("NAT Type measurement: %v -> %v\n", prevNATType, getCurrentNATType())

	return nil
}<|MERGE_RESOLUTION|>--- conflicted
+++ resolved
@@ -645,32 +645,17 @@
 }
 
 func (sf *SnowflakeProxy) runSession(sid string) {
-	connectedToClient := false
-	defer func() {
-		if !connectedToClient {
-			tokens.ret()
-		}
-		// Otherwise we'll `tokens.ret()` when the connection finishes.
-	}()
-
 	offer, relayURL := broker.pollOffer(sid, sf.ProxyType, sf.RelayDomainNamePattern)
 	if offer == nil {
 		return
 	}
 	log.Printf("Received Offer From Broker: \n\t%s", strings.ReplaceAll(offer.SDP, "\n", "\n\t"))
 
-<<<<<<< HEAD
-	if err := checkIsRelayURLAcceptable(sf.RelayDomainNamePattern, sf.AllowProxyingToPrivateAddresses, sf.AllowNonTLSRelay, relayURL); err != nil {
-		log.Printf("bad offer from broker: %v", err)
-		atomic.AddUint64(&tokens, ^uint64(0))
-		return
-=======
 	if relayURL != "" {
 		if err := checkIsRelayURLAcceptable(sf.RelayDomainNamePattern, sf.AllowProxyingToPrivateAddresses, sf.AllowNonTLSRelay, relayURL); err != nil {
 			log.Printf("bad offer from broker: %v", err)
 			return
 		}
->>>>>>> e4c95fc2
 	}
 
 	dataChan := make(chan struct{})
@@ -695,7 +680,6 @@
 	select {
 	case <-dataChan:
 		log.Println("Connection successful")
-		connectedToClient = true
 	case <-time.After(dataChannelTimeout):
 		log.Println("Timed out waiting for client to open data channel.")
 		if err := pc.Close(); err != nil {
