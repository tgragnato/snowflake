/*
Package snowflake_proxy provides functionality for creating, starting, and stopping a snowflake
proxy.

To run a proxy, you must first create a proxy configuration. Unconfigured fields
will be set to the defined defaults.

	proxy := snowflake_proxy.SnowflakeProxy{
		BrokerURL: "https://snowflake-broker.example.com",
		STUNURL: "stun:stun.tgragnato.it:3478",
		// ...
	}

You may then start and stop the proxy. Stopping the proxy will close existing connections and
the proxy will not poll for more clients.

	go func() {
		err := proxy.Start()
		// handle error
	}

	// ...

	proxy.Stop()
*/
package snowflake_proxy

import (
	"bytes"
	"context"
	"crypto/rand"
	"crypto/tls"
	"encoding/base64"
	"errors"
	"fmt"
	"io"
	"log"
	"net"
	"net/http"
	"net/url"
	"strings"
	"sync"
	"time"

	"github.com/gorilla/websocket"
	"github.com/pion/ice/v2"
	"github.com/pion/transport/v2/stdnet"
	"github.com/pion/webrtc/v3"
	"github.com/tgragnato/snowflake.git/v2/common/event"
	"github.com/tgragnato/snowflake.git/v2/common/messages"
	"github.com/tgragnato/snowflake.git/v2/common/namematcher"
	"github.com/tgragnato/snowflake.git/v2/common/task"
	"github.com/tgragnato/snowflake.git/v2/common/util"
	"github.com/tgragnato/snowflake.git/v2/common/websocketconn"
)

const (
	DefaultBrokerURL   = "https://snowflake-broker.torproject.net/"
	DefaultNATProbeURL = "https://snowflake-broker.torproject.net:8443/probe"
	DefaultRelayURL    = "wss://snowflake.torproject.net/"
	DefaultSTUNURL     = "stun:stun.tgragnato.it:3478"
	DefaultProxyType   = "standalone"
	pollInterval       = 5 * time.Second
	NATUnknown         = "unknown"
	NATRestricted      = "restricted"
	NATUnrestricted    = "unrestricted"
	dataChannelTimeout = 20 * time.Second
<<<<<<< HEAD
	readLimit          = 100000
	sessionIDLength    = 16
=======

	// Maximum number of bytes to be read from an HTTP request
	readLimit = 100000

	sessionIDLength = 16
>>>>>>> 9b90b77d
)

const bufferedAmountLowThreshold uint64 = 256 * 1024 // 256 KB

var (
	broker               *SignalingServer
	currentNATType       = NATUnknown
	currentNATTypeAccess = &sync.RWMutex{}
	tokens               *tokens_t
	config               webrtc.Configuration
	customtransport      = &http.Transport{
		DialContext: (&net.Dialer{
			Timeout:   5 * time.Minute,
			KeepAlive: time.Millisecond,
			DualStack: true,
		}).DialContext,
		TLSClientConfig: &tls.Config{
			MinVersion: tls.VersionTLS13,
			MaxVersion: tls.VersionTLS13,
			CurvePreferences: []tls.CurveID{
				tls.X25519,
				tls.CurveP521,
			},
			SessionTicketsDisabled: true,
		},
		ForceAttemptHTTP2:     true,
		MaxIdleConnsPerHost:   10,
		MaxConnsPerHost:       20,
		IdleConnTimeout:       5 * time.Minute,
		ResponseHeaderTimeout: 30 * time.Second,
		DisableKeepAlives:     false,
		DisableCompression:    false,
	}
)

func getCurrentNATType() string {
	currentNATTypeAccess.RLock()
	defer currentNATTypeAccess.RUnlock()
	return currentNATType
}

// SnowflakeProxy is used to configure an embedded
// Snowflake in another Go application.
type SnowflakeProxy struct {
	// STUNURL is the URL of the STUN server the proxy will use
	STUNURL string
	// BrokerURL is the URL of the Snowflake broker
	BrokerURL string
	// KeepLocalAddresses indicates whether local SDP candidates will be sent to the broker
	KeepLocalAddresses bool
	// RelayURL is the URL of the Snowflake server that all traffic will be relayed to
	RelayURL string
	// OutboundAddress specify an IP address to use as SDP host candidate
	OutboundAddress string
	// Ephemeral*Port limits the pool of ports that ICE UDP connections can allocate from
	EphemeralMinPort uint16
	EphemeralMaxPort uint16
	// RelayDomainNamePattern is the pattern specify allowed domain name for relay
	// If the pattern starts with ^ then an exact match is required.
	// The rest of pattern is the suffix of domain name.
	// There is no look ahead assertion when matching domain name suffix,
	// thus the string prepend the suffix does not need to be empty or ends with a dot.
	RelayDomainNamePattern string
	AllowNonTLSRelay       bool
	// NATTypeForceUnrestricted is an option used to force the NAT type as unrestricted
	// It's useful in cases where the probe does not work reliably
	NATTypeForceUnrestricted bool
	// NATProbeURL is the URL of the probe service we use for NAT checks
	NATProbeURL string
	// NATTypeMeasurementInterval is time before NAT type is retested
	NATTypeMeasurementInterval time.Duration
	// ProxyType is the type reported to the broker, if not provided it "standalone" will be used
	ProxyType       string
	EventDispatcher event.SnowflakeEventDispatcher
	shutdown        chan struct{}

	// SummaryInterval is the time interval at which proxy stats will be logged
	SummaryInterval time.Duration

	periodicProxyStats *periodicProxyStats
	bytesLogger        bytesLogger
}

// Checks whether an IP address is a remote address for the client
func isRemoteAddress(ip net.IP) bool {
	return !(util.IsLocal(ip) || ip.IsUnspecified() || ip.IsLoopback())
}

func genSessionID() string {
	buf := make([]byte, sessionIDLength)
	_, err := rand.Read(buf)
	if err != nil {
		panic(err.Error())
	}
	return strings.TrimRight(base64.StdEncoding.EncodeToString(buf), "=")
}

func limitedRead(r io.Reader, limit int64) ([]byte, error) {
	p, err := io.ReadAll(&io.LimitedReader{R: r, N: limit + 1})
	if err != nil {
		return p, err
	} else if int64(len(p)) == limit+1 {
		return p[0:limit], io.ErrUnexpectedEOF
	}
	return p, err
}

// SignalingServer keeps track of the SignalingServer in use by the Snowflake
type SignalingServer struct {
	url                *url.URL
	transport          http.RoundTripper
	keepLocalAddresses bool
}

func newSignalingServer(rawURL string, keepLocalAddresses bool) (*SignalingServer, error) {
	var err error
	s := new(SignalingServer)
	s.keepLocalAddresses = keepLocalAddresses
	s.url, err = url.Parse(rawURL)
	if err != nil {
		return nil, fmt.Errorf("invalid broker url: %s", err)
	}

	s.transport = customtransport

	return s, nil
}

// Post sends a POST request to the SignalingServer
func (s *SignalingServer) Post(path string, payload io.Reader) ([]byte, error) {
	req, err := http.NewRequest("POST", path, payload)
	if err != nil {
		return nil, err
	}

	resp, err := s.transport.RoundTrip(req)
	if err != nil {
		return nil, err
	}
	if resp.StatusCode != http.StatusOK {
		return nil, fmt.Errorf("remote returned status code %d", resp.StatusCode)
	}

	defer resp.Body.Close()
	return limitedRead(resp.Body, readLimit)
}

// pollOffer communicates the proxy's capabilities with broker
// and retrieves a compatible SDP offer
func (s *SignalingServer) pollOffer(sid string, proxyType string, acceptedRelayPattern string, shutdown chan struct{}) (*webrtc.SessionDescription, string) {
	brokerPath := s.url.ResolveReference(&url.URL{Path: "proxy"})

	ticker := time.NewTicker(pollInterval)
	defer ticker.Stop()

	// Run the loop once before hitting the ticker
	for ; true; <-ticker.C {
		select {
		case <-shutdown:
			return nil, ""
		default:
			numClients := int((tokens.count() / 8) * 8) // Round down to 8
			currentNATTypeLoaded := getCurrentNATType()
			body, err := messages.EncodeProxyPollRequestWithRelayPrefix(sid, proxyType, currentNATTypeLoaded, numClients, acceptedRelayPattern)
			if err != nil {
				log.Printf("Error encoding poll message: %s", err.Error())
				return nil, ""
			}

			resp, err := s.Post(brokerPath.String(), bytes.NewBuffer(body))
			if err != nil {
				log.Printf("error polling broker: %s", err.Error())
			}

			offer, _, relayURL, err := messages.DecodePollResponseWithRelayURL(resp)
			if err != nil {
				log.Printf("Error reading broker response: %s", err.Error())
				log.Printf("body: %s", resp)
				return nil, ""
			}
			if offer != "" {
				offer, err := util.DeserializeSessionDescription(offer)
				if err != nil {
					log.Printf("Error processing session description: %s", err.Error())
					return nil, ""
				}
				return offer, relayURL
			}
		}
	}
	return nil, ""
}

// sendAnswer encodes an SDP answer, sends it to the broker
// and wait for its response
func (s *SignalingServer) sendAnswer(sid string, pc *webrtc.PeerConnection) error {
	ld := pc.LocalDescription()
	if ld == nil {
		return errors.New("local description should not be nil")
	}

	if !s.keepLocalAddresses {
		ld = &webrtc.SessionDescription{
			Type: ld.Type,
			SDP:  util.StripLocalAddresses(ld.SDP),
		}
	}

	answer, err := util.SerializeSessionDescription(ld)
	if err != nil {
		return err
	}

	body, err := messages.EncodeAnswerRequest(answer, sid)
	if err != nil {
		return err
	}

	brokerPath := s.url.ResolveReference(&url.URL{Path: "answer"})
	resp, err := s.Post(brokerPath.String(), bytes.NewBuffer(body))
	if err != nil {
		return fmt.Errorf("error sending answer to broker: %s", err.Error())
	}

	success, err := messages.DecodeAnswerResponse(resp)
	if err != nil {
		return err
	}
	if !success {
		return fmt.Errorf("broker returned client timeout")
	}

	return nil
}

type readerCtx struct {
	ctx context.Context
	r   io.Reader
}

func (r *readerCtx) Read(p []byte) (n int, err error) {
	if err := r.ctx.Err(); err != nil {
		return 0, err
	}
	return r.r.Read(p)
}

func safeCopy(dst io.ReadWriteCloser, src io.Reader, wg *sync.WaitGroup, ctx context.Context, cancel context.CancelFunc) {
	defer wg.Done()
	r := &readerCtx{ctx: ctx, r: src}
	_, err := io.Copy(dst, r)
	dst.Close()
	if err != nil && err != io.ErrClosedPipe {
		cancel()
	}
}

func copyLoop(c1 io.ReadWriteCloser, c2 io.ReadWriteCloser, shutdown chan struct{}) {
	defer c2.Close()
	defer c1.Close()

	ctx, cancel := context.WithCancel(context.Background())

	select {
	case <-shutdown:
		cancel()
	default:
		var wg sync.WaitGroup
		wg.Add(2)
		go safeCopy(c1, c2, &wg, ctx, cancel)
		go safeCopy(c2, c1, &wg, ctx, cancel)
		wg.Wait()
	}
	log.Println("copy loop ended")
}

// We pass conn.RemoteAddr() as an additional parameter, rather than calling
// conn.RemoteAddr() inside this function, as a workaround for a hang that
// otherwise occurs inside conn.pc.RemoteDescription() (called by RemoteAddr).
// https://bugs.torproject.org/18628#comment:8
func (sf *SnowflakeProxy) datachannelHandler(conn *webRTCConn, remoteAddr net.Addr, relayURL string) {
	go tokens.get()
	defer conn.Close()
	defer func() {
		go tokens.ret()
	}()

	if relayURL == "" {
		relayURL = sf.RelayURL
	}

	u, err := url.Parse(relayURL)
	if err != nil {
		log.Fatalf("invalid relay url: %s", err)
	}

	if remoteAddr != nil {
		// Encode client IP address in relay URL
		q := u.Query()
		clientIP := remoteAddr.String()
		q.Set("client_ip", clientIP)
		u.RawQuery = q.Encode()
	} else {
		log.Printf("no remote address given in websocket")
	}

	ws, _, err := websocket.DefaultDialer.Dial(u.String(), nil)
	if err != nil {
		log.Printf("error dialing relay: %s = %s", u.String(), err)
		return
	}

	wsConn := websocketconn.New(ws)
	log.Printf("Connected to relay: %v", relayURL)
	defer wsConn.Close()
	copyLoop(conn, wsConn, sf.shutdown)
	log.Printf("datachannelHandler ends")
}

type dataChannelHandlerWithRelayURL struct {
	RelayURL string
	sf       *SnowflakeProxy
}

func (d dataChannelHandlerWithRelayURL) datachannelHandler(conn *webRTCConn, remoteAddr net.Addr) {
	d.sf.datachannelHandler(conn, remoteAddr, d.RelayURL)
}

func (sf *SnowflakeProxy) makeWebRTCAPI() *webrtc.API {
	settingsEngine := webrtc.SettingEngine{}

	// Use the SetNet setting https://pkg.go.dev/github.com/pion/webrtc/v3#SettingEngine.SetNet
	// to get snowflake working in shadow (where the AF_NETLINK family is not implemented).
	// These two lines of code functionally revert a new change in pion by silently ignoring
	// when net.Interfaces() fails, rather than throwing an error
	vnet, _ := stdnet.NewNet()
	settingsEngine.SetNet(vnet)

	if sf.EphemeralMinPort != 0 && sf.EphemeralMaxPort != 0 {
		err := settingsEngine.SetEphemeralUDPPortRange(sf.EphemeralMinPort, sf.EphemeralMaxPort)
		if err != nil {
			log.Fatal("Invalid port range: min > max")
		}
	}

	if sf.OutboundAddress != "" {
		// replace SDP host candidates with the given IP without validation
		// still have server reflexive candidates to fall back on
		settingsEngine.SetNAT1To1IPs([]string{sf.OutboundAddress}, webrtc.ICECandidateTypeHost)
	}

	settingsEngine.SetICEMulticastDNSMode(ice.MulticastDNSModeDisabled)

	settingsEngine.SetDTLSInsecureSkipHelloVerify(true)

	return webrtc.NewAPI(webrtc.WithSettingEngine(settingsEngine))
}

// Create a PeerConnection from an SDP offer. Blocks until the gathering of ICE
// candidates is complete and the answer is available in LocalDescription.
// Installs an OnDataChannel callback that creates a webRTCConn and passes it to
// datachannelHandler.
func (sf *SnowflakeProxy) makePeerConnectionFromOffer(
	sdp *webrtc.SessionDescription,
	config webrtc.Configuration, dataChan chan struct{},
	handler func(conn *webRTCConn, remoteAddr net.Addr),
) (*webrtc.PeerConnection, error) {
	api := sf.makeWebRTCAPI()
	pc, err := api.NewPeerConnection(config)
	if err != nil {
		return nil, fmt.Errorf("accept: NewPeerConnection: %s", err)
	}

	pc.OnDataChannel(func(dc *webrtc.DataChannel) {
		log.Printf("New Data Channel %s-%d\n", dc.Label(), dc.ID())
		close(dataChan)

		pr, pw := io.Pipe()
		conn := newWebRTCConn(pc, dc, pr, sf.bytesLogger)

		dc.SetBufferedAmountLowThreshold(bufferedAmountLowThreshold)

		dc.OnBufferedAmountLow(func() {
			select {
			case conn.sendMoreCh <- struct{}{}:
			default:
			}
		})

		dc.OnOpen(func() {
			log.Printf("Data Channel %s-%d open\n", dc.Label(), dc.ID())

			if sf.OutboundAddress != "" {
				selectedCandidatePair, err := pc.SCTP().Transport().ICETransport().GetSelectedCandidatePair()
				if err != nil {
					log.Printf("Warning: couldn't get the selected candidate pair")
				}

				log.Printf("Selected Local Candidate: %s:%d", selectedCandidatePair.Local.Address, selectedCandidatePair.Local.Port)
				if sf.OutboundAddress != selectedCandidatePair.Local.Address {
					log.Printf("Warning: the IP address provided by --outbound-address is not used for establishing peerconnection")
				}
			}
		})
		dc.OnClose(func() {
			conn.lock.Lock()
			defer conn.lock.Unlock()
			log.Printf("Data Channel %s-%d close\n", dc.Label(), dc.ID())
			sf.EventDispatcher.OnNewSnowflakeEvent(event.EventOnProxyConnectionOver{})
			conn.dc = nil
			dc.Close()
			pw.Close()
		})
		dc.OnMessage(func(msg webrtc.DataChannelMessage) {
			var n int
			n, err = pw.Write(msg.Data)
			if err != nil {
				if inErr := pw.CloseWithError(err); inErr != nil {
					log.Printf("close with error generated an error: %v", inErr)
				}

				return
			}

			conn.bytesLogger.AddOutbound(int64(n))

			if n != len(msg.Data) {
				// XXX: Maybe don't panic here and log an error instead?
				panic("short write")
			}
		})

		go handler(conn, conn.RemoteAddr())
	})
	// As of v3.0.0, pion-webrtc uses trickle ICE by default.
	// We have to wait for candidate gathering to complete
	// before we send the offer
	done := webrtc.GatheringCompletePromise(pc)
	err = pc.SetRemoteDescription(*sdp)
	if err != nil {
		if inerr := pc.Close(); inerr != nil {
			log.Printf("unable to call pc.Close after pc.SetRemoteDescription with error: %v", inerr)
		}
		return nil, fmt.Errorf("accept: SetRemoteDescription: %s", err)
	}

	log.Println("Generating answer...")
	answer, err := pc.CreateAnswer(nil)
	// blocks on ICE gathering. we need to add a timeout if needed
	// not putting this in a separate go routine, because we need
	// SetLocalDescription(answer) to be called before sendAnswer
	if err != nil {
		if inerr := pc.Close(); inerr != nil {
			log.Printf("ICE gathering has generated an error when calling pc.Close: %v", inerr)
		}
		return nil, err
	}

	err = pc.SetLocalDescription(answer)
	if err != nil {
		if err = pc.Close(); err != nil {
			log.Printf("pc.Close after setting local description returned : %v", err)
		}
		return nil, err
	}

	// Wait for ICE candidate gathering to complete
	<-done

	if !strings.Contains(pc.LocalDescription().SDP, "\na=candidate:") {
		return nil, fmt.Errorf("SDP answer contains no candidate")
	}
	log.Printf("Answer: \n\t%s", strings.ReplaceAll(pc.LocalDescription().SDP, "\n", "\n\t"))

	return pc, nil
}

// Create a new PeerConnection. Blocks until the gathering of ICE
// candidates is complete and the answer is available in LocalDescription.
func (sf *SnowflakeProxy) makeNewPeerConnection(
	config webrtc.Configuration, dataChan chan struct{},
) (*webrtc.PeerConnection, error) {
	api := sf.makeWebRTCAPI()
	pc, err := api.NewPeerConnection(config)
	if err != nil {
		return nil, fmt.Errorf("accept: NewPeerConnection: %s", err)
	}

	// Must create a data channel before creating an offer
	// https://github.com/pion/webrtc/wiki/Release-WebRTC@v3.0.0#a-data-channel-is-no-longer-implicitly-created-with-a-peerconnection
	dc, err := pc.CreateDataChannel("test", &webrtc.DataChannelInit{})
	if err != nil {
		log.Printf("CreateDataChannel ERROR: %s", err)
		return nil, err
	}
	dc.OnOpen(func() {
		log.Println("WebRTC: DataChannel.OnOpen")
		close(dataChan)
	})
	dc.OnClose(func() {
		log.Println("WebRTC: DataChannel.OnClose")
		dc.Close()
	})

	offer, err := pc.CreateOffer(nil)
	// TODO: Potentially timeout and retry if ICE isn't working.
	if err != nil {
		log.Println("Failed to prepare offer", err)
		pc.Close()
		return nil, err
	}
	log.Println("Probetest: Created Offer")

	// As of v3.0.0, pion-webrtc uses trickle ICE by default.
	// We have to wait for candidate gathering to complete
	// before we send the offer
	done := webrtc.GatheringCompletePromise(pc)
	// start the gathering of ICE candidates
	err = pc.SetLocalDescription(offer)
	if err != nil {
		log.Println("Failed to apply offer", err)
		pc.Close()
		return nil, err
	}
	log.Println("Probetest: Set local description")

	// Wait for ICE candidate gathering to complete
	<-done

	if !strings.Contains(pc.LocalDescription().SDP, "\na=candidate:") {
		return nil, fmt.Errorf("Probetest SDP offer contains no candidate")
	}

	return pc, nil
}

func (sf *SnowflakeProxy) runSession(sid string) {
	offer, relayURL := broker.pollOffer(sid, sf.ProxyType, sf.RelayDomainNamePattern, sf.shutdown)
	if offer == nil {
		log.Printf("bad offer from broker")
		return
	}
	log.Printf("Received Offer From Broker: \n\t%s", strings.ReplaceAll(offer.SDP, "\n", "\n\t"))

	matcher := namematcher.NewNameMatcher(sf.RelayDomainNamePattern)
	parsedRelayURL, err := url.Parse(relayURL)
	if err != nil {
		log.Printf("bad offer from broker: bad Relay URL %v", err.Error())
		return
	}

	if relayURL != "" && (!matcher.IsMember(parsedRelayURL.Hostname()) || (!sf.AllowNonTLSRelay && parsedRelayURL.Scheme != "wss")) {
		log.Printf("bad offer from broker: rejected Relay URL")
		return
	}

	dataChan := make(chan struct{})
	dataChannelAdaptor := dataChannelHandlerWithRelayURL{RelayURL: relayURL, sf: sf}
	pc, err := sf.makePeerConnectionFromOffer(offer, config, dataChan, dataChannelAdaptor.datachannelHandler)
	if err != nil {
		log.Printf("error making WebRTC connection: %s", err)
		return
	}

	err = broker.sendAnswer(sid, pc)
	if err != nil {
		log.Printf("error sending answer to client through broker: %s", err)
		if inerr := pc.Close(); inerr != nil {
			log.Printf("error calling pc.Close: %v", inerr)
		}
		return
	}
	// Set a timeout on peerconnection. If the connection state has not
	// advanced to PeerConnectionStateConnected in this time,
	// destroy the peer connection and return the token.
	select {
	case <-dataChan:
		log.Println("Connection successful")
	case <-time.After(dataChannelTimeout):
		log.Println("Timed out waiting for client to open data channel.")
		if err := pc.Close(); err != nil {
			log.Printf("error calling pc.Close: %v", err)
		}
	}
}

// Start configures and starts a Snowflake, fully formed and special. Configuration
// values that are unset will default to their corresponding default values.
func (sf *SnowflakeProxy) Start() error {
	var err error

	sf.EventDispatcher.OnNewSnowflakeEvent(event.EventOnProxyStarting{})
	sf.shutdown = make(chan struct{})

	// blank configurations revert to default
	if sf.BrokerURL == "" {
		sf.BrokerURL = DefaultBrokerURL
	}
	if sf.RelayURL == "" {
		sf.RelayURL = DefaultRelayURL
	}
	if sf.STUNURL == "" {
		sf.STUNURL = DefaultSTUNURL
	}
	if sf.NATProbeURL == "" {
		sf.NATProbeURL = DefaultNATProbeURL
	}
	if sf.ProxyType == "" {
		sf.ProxyType = DefaultProxyType
	}
	if sf.EventDispatcher == nil {
		sf.EventDispatcher = event.NewSnowflakeEventDispatcher()
	}

	sf.bytesLogger = newBytesSyncLogger()
	sf.periodicProxyStats = newPeriodicProxyStats(sf.SummaryInterval, sf.EventDispatcher, sf.bytesLogger)
	sf.EventDispatcher.AddSnowflakeEventListener(sf.periodicProxyStats)

	broker, err = newSignalingServer(sf.BrokerURL, sf.KeepLocalAddresses)
	if err != nil {
		return fmt.Errorf("error configuring broker: %s", err)
	}

	_, err = url.Parse(sf.STUNURL)
	if err != nil {
		return fmt.Errorf("invalid stun url: %s", err)
	}
	_, err = url.Parse(sf.RelayURL)
	if err != nil {
		return fmt.Errorf("invalid relay url: %s", err)
	}

	if !namematcher.IsValidRule(sf.RelayDomainNamePattern) {
		return fmt.Errorf("invalid relay domain name pattern")
	}

	config = webrtc.Configuration{
		ICEServers: []webrtc.ICEServer{
			{
				URLs: []string{sf.STUNURL},
			},
		},
	}
	tokens = newTokens()

	sf.checkNATType(config, sf.NATProbeURL)
	currentNATTypeLoaded := getCurrentNATType()
	sf.EventDispatcher.OnNewSnowflakeEvent(&event.EventOnCurrentNATTypeDetermined{CurNATType: currentNATTypeLoaded})

	NatRetestTask := task.Periodic{
		Interval: sf.NATTypeMeasurementInterval,
		Execute: func() error {
			sf.checkNATType(config, sf.NATProbeURL)
			return nil
		},
	}

	if sf.NATTypeMeasurementInterval != 0 {
		NatRetestTask.WaitThenStart()
		defer NatRetestTask.Close()
	}

	ticker := time.NewTicker(pollInterval)
	defer ticker.Stop()

	for ; true; <-ticker.C {
		select {
		case <-sf.shutdown:
			return nil
		default:
			sessionID := genSessionID()
			sf.runSession(sessionID)
		}
	}
	return nil
}

// Stop closes all existing connections and shuts down the Snowflake.
func (sf *SnowflakeProxy) Stop() {
	close(sf.shutdown)
}

// checkNATType use probetest to determine NAT compatability by
// attempting to connect with a known symmetric NAT. If success,
// it is considered "unrestricted". If timeout it is considered "restricted"
func (sf *SnowflakeProxy) checkNATType(config webrtc.Configuration, probeURL string) {
	if sf.NATTypeForceUnrestricted {
		currentNATTypeAccess.Lock()
		currentNATType = NATUnrestricted
		currentNATTypeAccess.Unlock()
		return
	}

	probe, err := newSignalingServer(probeURL, false)
	if err != nil {
		log.Printf("Error parsing url: %s", err.Error())
	}

	dataChan := make(chan struct{})
	pc, err := sf.makeNewPeerConnection(config, dataChan)
	if err != nil {
		log.Printf("error making WebRTC connection: %s", err)
		return
	}

	offer := pc.LocalDescription()
	log.Printf("Probetest offer: \n\t%s", strings.ReplaceAll(offer.SDP, "\n", "\n\t"))
	sdp, err := util.SerializeSessionDescription(offer)
	if err != nil {
		log.Printf("Error encoding probe message: %s", err.Error())
		return
	}

	// send offer
	body, err := messages.EncodePollResponse(sdp, true, "")
	if err != nil {
		log.Printf("Error encoding probe message: %s", err.Error())
		return
	}

	resp, err := probe.Post(probe.url.String(), bytes.NewBuffer(body))
	if err != nil {
		log.Printf("error polling probe: %s", err.Error())
		return
	}

	sdp, _, err = messages.DecodeAnswerRequest(resp)
	if err != nil {
		log.Printf("Error reading probe response: %s", err.Error())
		return
	}

	answer, err := util.DeserializeSessionDescription(sdp)
	if err != nil {
		log.Printf("Error setting answer: %s", err.Error())
		return
	}

	err = pc.SetRemoteDescription(*answer)
	if err != nil {
		log.Printf("Error setting answer: %s", err.Error())
		return
	}

	currentNATTypeLoaded := getCurrentNATType()

	currentNATTypeTestResult := NATUnknown
	select {
	case <-dataChan:
		currentNATTypeTestResult = NATUnrestricted
	case <-time.After(dataChannelTimeout):
		currentNATTypeTestResult = NATRestricted
	}

	var currentNATTypeToStore string
	switch currentNATTypeLoaded + "->" + currentNATTypeTestResult {
	case NATUnrestricted + "->" + NATUnknown:
		currentNATTypeToStore = NATUnrestricted

	case NATRestricted + "->" + NATUnknown:
		currentNATTypeToStore = NATRestricted

	default:
		currentNATTypeToStore = currentNATTypeTestResult
	}

	log.Printf("NAT Type measurement: %v -> %v = %v\n", currentNATTypeLoaded, currentNATTypeTestResult, currentNATTypeToStore)

	currentNATTypeAccess.Lock()
	currentNATType = currentNATTypeToStore
	currentNATTypeAccess.Unlock()

	if err := pc.Close(); err != nil {
		log.Printf("error calling pc.Close: %v", err)
	}
}<|MERGE_RESOLUTION|>--- conflicted
+++ resolved
@@ -65,16 +65,8 @@
 	NATRestricted      = "restricted"
 	NATUnrestricted    = "unrestricted"
 	dataChannelTimeout = 20 * time.Second
-<<<<<<< HEAD
 	readLimit          = 100000
 	sessionIDLength    = 16
-=======
-
-	// Maximum number of bytes to be read from an HTTP request
-	readLimit = 100000
-
-	sessionIDLength = 16
->>>>>>> 9b90b77d
 )
 
 const bufferedAmountLowThreshold uint64 = 256 * 1024 // 256 KB
