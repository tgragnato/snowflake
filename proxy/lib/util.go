package snowflake_proxy

import (
	"time"
)

// bytesLogger is an interface which is used to allow logging the throughput
// of the Snowflake. A default bytesLogger(bytesNullLogger) does nothing.
type bytesLogger interface {
	AddOutbound(int64)
	AddInbound(int64)
	GetStat() (in int64, out int64)
}

<<<<<<< HEAD
=======
// bytesNullLogger Default bytesLogger does nothing.
type bytesNullLogger struct{}

// AddOutbound in bytesNullLogger does nothing
func (b bytesNullLogger) AddOutbound(amount int64) {}

// AddInbound in bytesNullLogger does nothing
func (b bytesNullLogger) AddInbound(amount int64) {}

func (b bytesNullLogger) GetStat() (in int64, out int64) { return -1, -1 }

>>>>>>> 648609db
// bytesSyncLogger uses channels to safely log from multiple sources with output
// occuring at reasonable intervals.
type bytesSyncLogger struct {
	outboundChan, inboundChan chan int64
	statsChan                 chan bytesLoggerStats
	stats                     bytesLoggerStats
	outEvents, inEvents       int
	start                     time.Time
}

type bytesLoggerStats struct {
	outbound, inbound int64
}

// newBytesSyncLogger returns a new bytesSyncLogger and starts it loggin.
func newBytesSyncLogger() *bytesSyncLogger {
	b := &bytesSyncLogger{
		outboundChan: make(chan int64, 5),
		inboundChan:  make(chan int64, 5),
		statsChan:    make(chan bytesLoggerStats),
	}
	go b.log()
	b.start = time.Now()
	return b
}

func (b *bytesSyncLogger) log() {
	for {
		select {
		case amount := <-b.outboundChan:
			b.stats.outbound += amount
			b.outEvents++
		case amount := <-b.inboundChan:
			b.stats.inbound += amount
			b.inEvents++
		case b.statsChan <- b.stats:
			b.stats.inbound = 0
			b.stats.outbound = 0
			b.inEvents = 0
			b.outEvents = 0
		}
	}
}

// AddOutbound add a number of bytes to the outbound total reported by the logger
func (b *bytesSyncLogger) AddOutbound(amount int64) {
	b.outboundChan <- amount
}

// AddInbound add a number of bytes to the inbound total reported by the logger
func (b *bytesSyncLogger) AddInbound(amount int64) {
	b.inboundChan <- amount
}

// GetStat returns the current inbound and outbound stats from the logger and then zeros the counts
func (b *bytesSyncLogger) GetStat() (in int64, out int64) {
	stats := <-b.statsChan
	return stats.inbound, stats.outbound
}

func formatTraffic(amount int64) (value int64, unit string) { return amount / 1000, "KB" }<|MERGE_RESOLUTION|>--- conflicted
+++ resolved
@@ -12,8 +12,6 @@
 	GetStat() (in int64, out int64)
 }
 
-<<<<<<< HEAD
-=======
 // bytesNullLogger Default bytesLogger does nothing.
 type bytesNullLogger struct{}
 
@@ -25,7 +23,6 @@
 
 func (b bytesNullLogger) GetStat() (in int64, out int64) { return -1, -1 }
 
->>>>>>> 648609db
 // bytesSyncLogger uses channels to safely log from multiple sources with output
 // occuring at reasonable intervals.
 type bytesSyncLogger struct {
