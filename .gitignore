--- conflicted
+++ resolved
@@ -12,32 +12,8 @@
 snowflake.log
 ignore/
 
-<<<<<<< HEAD
 # from running the vagrant setup
 /.vagrant/
 /sdk-tools-linux-*.zip*
 /android-ndk-*
-/tools/
-=======
-### Emacs Temporary Files ###
-#############################
-*~
-
-### Folders ###
-###############
-bin/
-vendor/
-node_modules/
-
-### Files ###
-#############
-*.ivf
-*.ogg
-tags
-cover.out
-*.sw[poe]
-*.wasm
-examples/sfu-ws/cert.pem
-examples/sfu-ws/key.pem
-wasm_exec.js
->>>>>>> a6397ff7
+/tools/