package main

import (
	"bytes"
	"container/heap"
	"encoding/hex"
	"fmt"
	"io"
	"log"
	"net/http"
	"net/http/httptest"
	"os"
<<<<<<< HEAD
=======
	"sync"
	"sync/atomic"
>>>>>>> 1d73e14f
	"testing"
	"time"

	. "github.com/smartystreets/goconvey/convey"
	"tgragnato.it/snowflake/common/amp"
	"tgragnato.it/snowflake/common/messages"
)

func NullLogger() *log.Logger {
	logger := log.New(os.Stdout, "", 0)
	logger.SetOutput(io.Discard)
	return logger
}

var (
	sdp = "v=0\r\n" +
		"o=- 123456789 987654321 IN IP4 0.0.0.0\r\n" +
		"s=-\r\n" +
		"t=0 0\r\n" +
		"a=fingerprint:sha-256 12:34\r\n" +
		"a=extmap-allow-mixed\r\n" +
		"a=group:BUNDLE 0\r\n" +
		"m=application 9 UDP/DTLS/SCTP webrtc-datachannel\r\n" +
		"c=IN IP4 0.0.0.0\r\n" +
		"a=setup:actpass\r\n" +
		"a=mid:0\r\n" +
		"a=sendrecv\r\n" +
		"a=sctp-port:5000\r\n" +
		"a=ice-ufrag:CoVEaiFXRGVzshXG\r\n" +
		"a=ice-pwd:aOrOZXraTfFKzyeBxIXYYKjSgRVPGhUx\r\n" +
		"a=candidate:1000 1 udp 2000 8.8.8.8 3000 typ host\r\n" +
		"a=end-of-candidates\r\n"

	sid = "ymbcCMto7KHNGYlp"
)

func createClientOffer(sdp, nat, fingerprint string) (*bytes.Reader, error) {
	clientRequest := &messages.ClientPollRequest{
		Offer:       sdp,
		NAT:         nat,
		Fingerprint: fingerprint,
	}
	encOffer, err := clientRequest.EncodeClientPollRequest()
	if err != nil {
		return nil, err
	}
	offer := bytes.NewReader(encOffer)
	return offer, nil
}

func createProxyAnswer(sdp, sid string) (*bytes.Reader, error) {
	proxyRequest, err := messages.EncodeAnswerRequest(sdp, sid)
	if err != nil {
		return nil, err
	}
	answer := bytes.NewReader(proxyRequest)
	return answer, nil
}

func decodeAMPArmorToString(r io.Reader) (string, error) {
	dec, err := amp.NewArmorDecoder(r)
	if err != nil {
		return "", err
	}
	p, err := io.ReadAll(dec)
	return string(p), err
}

func TestBroker(t *testing.T) {
	t.Parallel()

	defaultBridgeValue, _ := hex.DecodeString("2B280B23E1107BB62ABFC40DDCC8824814F80A72")
	var defaultBridge [20]byte
	copy(defaultBridge[:], defaultBridgeValue)

	Convey("Context", t, func() {
		buf := new(bytes.Buffer)
		ctx := NewBrokerContext(log.New(buf, "", 0), "snowflake.torproject.net")
		i := &IPC{ctx}

		Convey("Adds Snowflake", func() {
			So(ctx.snowflakes.Len(), ShouldEqual, 0)
			So(len(ctx.idToSnowflake), ShouldEqual, 0)
			ctx.AddSnowflake("foo", "", NATUnrestricted, 0)
			So(ctx.snowflakes.Len(), ShouldEqual, 1)
			So(len(ctx.idToSnowflake), ShouldEqual, 1)
		})

		Convey("Broker goroutine matches clients with proxies", func() {
			p := new(ProxyPoll)
			p.id = "test"
			p.natType = "unrestricted"
			p.offerChannel = make(chan *ClientOffer)
			go func(ctx *BrokerContext) {
				ctx.proxyPolls <- p
				close(ctx.proxyPolls)
			}(ctx)
			ctx.Broker()
			So(ctx.snowflakes.Len(), ShouldEqual, 1)
			snowflake := heap.Pop(ctx.snowflakes).(*Snowflake)
			snowflake.offerChannel <- &ClientOffer{sdp: []byte("test offer")}
			offer := <-p.offerChannel
			So(ctx.idToSnowflake["test"], ShouldNotBeNil)
			So(offer.sdp, ShouldResemble, []byte("test offer"))
			So(ctx.snowflakes.Len(), ShouldEqual, 0)
		})

		Convey("Request an offer from the Snowflake Heap", func() {
			done := make(chan *ClientOffer)
			go func() {
				offer := ctx.RequestOffer("test", "", NATUnrestricted, 0)
				done <- offer
			}()
			request := <-ctx.proxyPolls
			request.offerChannel <- &ClientOffer{sdp: []byte("test offer")}
			offer := <-done
			So(offer.sdp, ShouldResemble, []byte("test offer"))
		})

		Convey("Responds to HTTP client offers...", func() {
			w := httptest.NewRecorder()
			data, _ := createClientOffer(sdp, NATUnknown, "")
			r, err := http.NewRequest("POST", "snowflake.broker/client", data)
			So(err, ShouldBeNil)

			Convey("with error when no snowflakes are available.", func() {
				clientOffers(i, w, r)
				So(w.Code, ShouldEqual, http.StatusOK)
				So(w.Body.String(), ShouldEqual, `{"error":"no snowflake proxies currently available"}`)

				// Ensure that denial is correctly recorded in metrics
				ctx.metrics.printMetrics()
				So(buf.String(), ShouldContainSubstring, `client-denied-count 8
client-restricted-denied-count 8
client-unrestricted-denied-count 0
client-snowflake-match-count 0
client-snowflake-timeout-count 0
client-http-count 8
client-http-ips ??=8
client-ampcache-count 0
client-ampcache-ips 
client-sqs-count 0
client-sqs-ips 
`)
			})

			Convey("with a proxy answer if available.", func() {
				done := make(chan bool)
				// Prepare a fake proxy to respond with.
				snowflake := ctx.AddSnowflake("test", "", NATUnrestricted, 0)
				go func() {
					clientOffers(i, w, r)
					done <- true
				}()
				offer := <-snowflake.offerChannel
				So(offer.sdp, ShouldResemble, []byte(sdp))
				snowflake.answerChannel <- "test answer"
				<-done
				So(w.Body.String(), ShouldEqual, `{"answer":"test answer"}`)
				So(w.Code, ShouldEqual, http.StatusOK)

				// Ensure that match is correctly recorded in metrics
				ctx.metrics.printMetrics()
				So(buf.String(), ShouldContainSubstring, `client-denied-count 0
client-restricted-denied-count 0
client-unrestricted-denied-count 0
client-snowflake-match-count 8
client-snowflake-timeout-count 0
client-http-count 8
client-http-ips ??=8
client-ampcache-count 0
client-ampcache-ips 
client-sqs-count 0
client-sqs-ips 
`)
			})

			Convey("with unrestricted proxy to unrestricted client if there are no restricted proxies", func() {
				snowflake := ctx.AddSnowflake("test", "", NATUnrestricted, 0)
				offerData, err := createClientOffer(sdp, NATUnrestricted, "")
				So(err, ShouldBeNil)
				r, err := http.NewRequest("POST", "snowflake.broker/client", offerData)

				done := make(chan bool)
				go func() {
					clientOffers(i, w, r)
					done <- true
				}()

				select {
				case <-snowflake.offerChannel:
				case <-time.After(250 * time.Millisecond):
					So(false, ShouldBeTrue)
					return
				}
				snowflake.answerChannel <- "test answer"

				<-done
				So(w.Body.String(), ShouldEqual, `{"answer":"test answer"}`)
			})

			Convey("Times out when no proxy responds.", func() {
				if testing.Short() {
					return
				}
				done := make(chan bool)
				snowflake := ctx.AddSnowflake("fake", "", NATUnrestricted, 0)
				go func() {
					clientOffers(i, w, r)
					// Takes a few seconds here...
					done <- true
				}()
				offer := <-snowflake.offerChannel
				So(offer.sdp, ShouldResemble, []byte(sdp))
				<-done
				So(w.Code, ShouldEqual, http.StatusOK)
				So(w.Body.String(), ShouldEqual, `{"error":"timed out waiting for answer!"}`)
			})
		})

		Convey("Responds to HTTP legacy client offers...", func() {
			w := httptest.NewRecorder()
			// legacy offer starts with {
			offer := bytes.NewReader([]byte(fmt.Sprintf(`{%v}`, sdp)))
			r, err := http.NewRequest("POST", "snowflake.broker/client", offer)
			So(err, ShouldBeNil)
			r.Header.Set("Snowflake-NAT-TYPE", "restricted")

			Convey("with 503 when no snowflakes are available.", func() {
				clientOffers(i, w, r)
				So(w.Code, ShouldEqual, http.StatusServiceUnavailable)
				So(w.Body.String(), ShouldEqual, "")

				// Ensure that denial is correctly recorded in metrics
				ctx.metrics.printMetrics()
				So(buf.String(), ShouldContainSubstring, `client-denied-count 8
client-restricted-denied-count 8
client-unrestricted-denied-count 0
client-snowflake-match-count 0
client-snowflake-timeout-count 0
client-http-count 8
client-http-ips ??=8
client-ampcache-count 0
client-ampcache-ips 
client-sqs-count 0
client-sqs-ips 
`)
			})

			Convey("with a proxy answer if available.", func() {
				done := make(chan bool)
				// Prepare a fake proxy to respond with.
				snowflake := ctx.AddSnowflake("fake", "", NATUnrestricted, 0)
				go func() {
					clientOffers(i, w, r)
					done <- true
				}()
				offer := <-snowflake.offerChannel
				So(offer.sdp, ShouldResemble, []byte(fmt.Sprintf(`{%v}`, sdp)))
				snowflake.answerChannel <- "fake answer"
				<-done
				So(w.Body.String(), ShouldEqual, "fake answer")
				So(w.Code, ShouldEqual, http.StatusOK)

				// Ensure that match is correctly recorded in metrics
				ctx.metrics.printMetrics()
				So(buf.String(), ShouldContainSubstring, `client-denied-count 0
client-restricted-denied-count 0
client-unrestricted-denied-count 0
client-snowflake-match-count 8
client-snowflake-timeout-count 0
client-http-count 8
client-http-ips ??=8
client-ampcache-count 0
client-ampcache-ips 
client-sqs-count 0
client-sqs-ips 
`)
			})

			Convey("Times out when no proxy responds.", func() {
				if testing.Short() {
					return
				}
				done := make(chan bool)
				snowflake := ctx.AddSnowflake("fake", "", NATUnrestricted, 0)
				go func() {
					clientOffers(i, w, r)
					// Takes a few seconds here...
					done <- true
				}()
				offer := <-snowflake.offerChannel
				So(offer.sdp, ShouldResemble, []byte(fmt.Sprintf(`{%v}`, sdp)))
				<-done
				So(w.Code, ShouldEqual, http.StatusGatewayTimeout)
			})

		})

		Convey("Responds to AMP client offers...", func() {
			w := httptest.NewRecorder()
			encPollReq := []byte("1.0\n{\"offer\": \"fake\", \"nat\": \"unknown\"}")
			r, err := http.NewRequest("GET", "/amp/client/"+amp.EncodePath(encPollReq), nil)
			So(err, ShouldBeNil)

			Convey("with status 200 when request is badly formatted.", func() {
				r, err := http.NewRequest("GET", "/amp/client/bad", nil)
				So(err, ShouldBeNil)
				ampClientOffers(i, w, r)
				body, err := decodeAMPArmorToString(w.Body)
				So(err, ShouldBeNil)
				So(body, ShouldEqual, `{"error":"cannot decode URL path"}`)
			})

			Convey("with error when no snowflakes are available.", func() {
				ampClientOffers(i, w, r)
				So(w.Code, ShouldEqual, http.StatusOK)
				body, err := decodeAMPArmorToString(w.Body)
				So(err, ShouldBeNil)
				So(body, ShouldEqual, `{"error":"no snowflake proxies currently available"}`)

				// Ensure that denial is correctly recorded in metrics
				ctx.metrics.printMetrics()
				So(buf.String(), ShouldContainSubstring, `client-denied-count 8
client-restricted-denied-count 8
client-unrestricted-denied-count 0
client-snowflake-match-count 0
client-snowflake-timeout-count 0
client-http-count 0
client-http-ips 
client-ampcache-count 8
client-ampcache-ips ??=8
client-sqs-count 0
client-sqs-ips 
`)
			})

			Convey("with a proxy answer if available.", func() {
				done := make(chan bool)
				// Prepare a fake proxy to respond with.
				snowflake := ctx.AddSnowflake("fake", "", NATUnrestricted, 0)
				go func() {
					ampClientOffers(i, w, r)
					done <- true
				}()
				offer := <-snowflake.offerChannel
				So(offer.sdp, ShouldResemble, []byte("fake"))
				snowflake.answerChannel <- "fake answer"
				<-done
				body, err := decodeAMPArmorToString(w.Body)
				So(err, ShouldBeNil)
				So(body, ShouldEqual, `{"answer":"fake answer"}`)
				So(w.Code, ShouldEqual, http.StatusOK)

				// Ensure that match is correctly recorded in metrics
				ctx.metrics.printMetrics()
				So(buf.String(), ShouldContainSubstring, `client-denied-count 0
client-restricted-denied-count 0
client-unrestricted-denied-count 0
client-snowflake-match-count 8
client-snowflake-timeout-count 0
client-http-count 0
client-http-ips 
client-ampcache-count 8
client-ampcache-ips ??=8
client-sqs-count 0
client-sqs-ips 
`)
			})

			Convey("Times out when no proxy responds.", func() {
				if testing.Short() {
					return
				}
				done := make(chan bool)
				snowflake := ctx.AddSnowflake("fake", "", NATUnrestricted, 0)
				go func() {
					ampClientOffers(i, w, r)
					// Takes a few seconds here...
					done <- true
				}()
				offer := <-snowflake.offerChannel
				So(offer.sdp, ShouldResemble, []byte("fake"))
				<-done
				So(w.Code, ShouldEqual, http.StatusOK)
				body, err := decodeAMPArmorToString(w.Body)
				So(err, ShouldBeNil)
				So(body, ShouldEqual, `{"error":"timed out waiting for answer!"}`)
			})

		})

		Convey("Responds to proxy polls...", func() {
			done := make(chan bool)
			w := httptest.NewRecorder()
			data := bytes.NewReader([]byte(`{"Sid":"ymbcCMto7KHNGYlp","Version":"1.0", "AcceptedRelayPattern": "snowflake.torproject.net"}`))
			r, err := http.NewRequest("POST", "snowflake.broker/proxy", data)
			So(err, ShouldBeNil)

			Convey("with a client offer if available.", func() {
				go func(i *IPC) {
					proxyPolls(i, w, r)
					done <- true
				}(i)
				// Pass a fake client offer to this proxy
				p := <-ctx.proxyPolls
				So(p.id, ShouldEqual, "ymbcCMto7KHNGYlp")
				p.offerChannel <- &ClientOffer{sdp: []byte("fake offer"), fingerprint: defaultBridge[:]}
				<-done
				So(w.Code, ShouldEqual, http.StatusOK)
				So(w.Body.String(), ShouldEqual, `{"Status":"client match","Offer":"fake offer","NAT":"","RelayURL":"wss://snowflake.torproject.net/"}`)
			})

			Convey("return empty 200 OK when no client offer is available.", func() {
				go func(i *IPC) {
					proxyPolls(i, w, r)
					done <- true
				}(i)
				p := <-ctx.proxyPolls
				So(p.id, ShouldEqual, "ymbcCMto7KHNGYlp")
				// nil means timeout
				p.offerChannel <- nil
				<-done
				So(w.Body.String(), ShouldEqual, `{"Status":"no match","Offer":"","NAT":"","RelayURL":""}`)
				So(w.Code, ShouldEqual, http.StatusOK)
			})
		})

		Convey("Responds to proxy answers...", func() {
			done := make(chan bool)
			s := ctx.AddSnowflake(sid, "", NATUnrestricted, 0)
			w := httptest.NewRecorder()

			data, err := createProxyAnswer(sdp, sid)
			So(err, ShouldBeNil)

			Convey("by passing to the client if valid.", func() {
				r, err := http.NewRequest("POST", "snowflake.broker/answer", data)
				So(err, ShouldBeNil)
				go func(i *IPC) {
					proxyAnswers(i, w, r)
					done <- true
				}(i)
				answer := <-s.answerChannel
				<-done
				So(w.Code, ShouldEqual, http.StatusOK)
				So(answer, ShouldResemble, sdp)
			})

			Convey("with client gone status if the proxy ID is not recognized", func() {
				data, _ := createProxyAnswer(sdp, "invalid")
				r, err := http.NewRequest("POST", "snowflake.broker/answer", data)
				So(err, ShouldBeNil)
				proxyAnswers(i, w, r)
				So(w.Code, ShouldEqual, http.StatusOK)
				b, err := io.ReadAll(w.Body)
				So(err, ShouldBeNil)
				So(b, ShouldResemble, []byte(`{"Status":"client gone"}`))
			})

			Convey("with error if the proxy gives invalid answer", func() {
				data := bytes.NewReader(nil)
				r, err := http.NewRequest("POST", "snowflake.broker/answer", data)
				So(err, ShouldBeNil)
				proxyAnswers(i, w, r)
				So(w.Code, ShouldEqual, http.StatusBadRequest)
			})

			Convey("with error if the proxy writes too much data", func() {
				data := bytes.NewReader(make([]byte, 100001))
				r, err := http.NewRequest("POST", "snowflake.broker/answer", data)
				So(err, ShouldBeNil)
				proxyAnswers(i, w, r)
				So(w.Code, ShouldEqual, http.StatusBadRequest)
			})

		})

	})

	Convey("End-To-End", t, func() {
		ctx := NewBrokerContext(NullLogger(), "snowflake.torproject.net")
		i := &IPC{ctx}

		Convey("Check for client/proxy data race", func() {
			proxy_done := make(chan bool)
			client_done := make(chan bool)

			go ctx.Broker()

			// Make proxy poll
			wp := httptest.NewRecorder()
			datap := bytes.NewReader([]byte(`{"Sid":"ymbcCMto7KHNGYlp","Version":"1.0","AcceptedRelayPattern":"snowflake.torproject.net"}`))
			rp, err := http.NewRequest("POST", "snowflake.broker/proxy", datap)
			So(err, ShouldBeNil)

			go func(i *IPC) {
				proxyPolls(i, wp, rp)
				proxy_done <- true
			}(i)

			// Client offer
			wc := httptest.NewRecorder()
			datac, err := createClientOffer(sdp, NATUnknown, "")
			So(err, ShouldBeNil)
			rc, err := http.NewRequest("POST", "snowflake.broker/client", datac)
			So(err, ShouldBeNil)

			go func() {
				clientOffers(i, wc, rc)
				client_done <- true
			}()

			<-proxy_done
			So(wp.Code, ShouldEqual, http.StatusOK)

			// Proxy answers
			wp = httptest.NewRecorder()
			datap, err = createProxyAnswer(sdp, sid)
			So(err, ShouldBeNil)
			rp, err = http.NewRequest("POST", "snowflake.broker/answer", datap)
			So(err, ShouldBeNil)
			go func(i *IPC) {
				proxyAnswers(i, wp, rp)
				proxy_done <- true
			}(i)

			<-proxy_done
			<-client_done

		})

		Convey("Ensure correct snowflake brokering", func() {
			done := make(chan bool)
			polled := make(chan bool)

			// Proxy polls with its ID first...
			dataP := bytes.NewReader([]byte(`{"Sid":"ymbcCMto7KHNGYlp","Version":"1.0","AcceptedRelayPattern":"snowflake.torproject.net"}`))
			wP := httptest.NewRecorder()
			rP, err := http.NewRequest("POST", "snowflake.broker/proxy", dataP)
			So(err, ShouldBeNil)
			go func() {
				proxyPolls(i, wP, rP)
				polled <- true
			}()

			// Manually do the Broker goroutine action here for full control.
			p := <-ctx.proxyPolls
			So(p.id, ShouldEqual, "ymbcCMto7KHNGYlp")
			s := ctx.AddSnowflake(p.id, "", NATUnrestricted, 0)
			go func() {
				offer := <-s.offerChannel
				p.offerChannel <- offer
			}()
			So(ctx.idToSnowflake["ymbcCMto7KHNGYlp"], ShouldNotBeNil)

			// Client request blocks until proxy answer arrives.
			wC := httptest.NewRecorder()
			dataC, err := createClientOffer(sdp, NATUnknown, "")
			So(err, ShouldBeNil)
			rC, err := http.NewRequest("POST", "snowflake.broker/client", dataC)
			So(err, ShouldBeNil)
			go func() {
				clientOffers(i, wC, rC)
				done <- true
			}()

			<-polled
			So(wP.Code, ShouldEqual, http.StatusOK)
			So(wP.Body.String(), ShouldResemble, fmt.Sprintf(`{"Status":"client match","Offer":%#q,"NAT":"unknown","RelayURL":"wss://snowflake.torproject.net/"}`, sdp))
			So(ctx.idToSnowflake[sid], ShouldNotBeNil)

			// Follow up with the answer request afterwards
			wA := httptest.NewRecorder()
			dataA, err := createProxyAnswer(sdp, sid)
			So(err, ShouldBeNil)
			rA, err := http.NewRequest("POST", "snowflake.broker/answer", dataA)
			So(err, ShouldBeNil)
			proxyAnswers(i, wA, rA)
			So(wA.Code, ShouldEqual, http.StatusOK)

			<-done
			So(wC.Code, ShouldEqual, http.StatusOK)
			So(wC.Body.String(), ShouldEqual, fmt.Sprintf(`{"answer":%#q}`, sdp))
		})
	})
}

func TestSnowflakeHeap(t *testing.T) {
	t.Parallel()

	Convey("SnowflakeHeap", t, func() {
		h := new(SnowflakeHeap)
		heap.Init(h)
		So(h.Len(), ShouldEqual, 0)
		s1 := new(Snowflake)
		s2 := new(Snowflake)
		s3 := new(Snowflake)
		s4 := new(Snowflake)
		s1.clients = 4
		s2.clients = 5
		s3.clients = 3
		s4.clients = 1

		heap.Push(h, s1)
		So(h.Len(), ShouldEqual, 1)
		heap.Push(h, s2)
		So(h.Len(), ShouldEqual, 2)
		heap.Push(h, s3)
		So(h.Len(), ShouldEqual, 3)
		heap.Push(h, s4)
		So(h.Len(), ShouldEqual, 4)

		heap.Remove(h, 0)
		So(h.Len(), ShouldEqual, 3)

		r := heap.Pop(h).(*Snowflake)
		So(h.Len(), ShouldEqual, 2)
		So(r.clients, ShouldEqual, 3)
		So(r.index, ShouldEqual, -1)

		r = heap.Pop(h).(*Snowflake)
		So(h.Len(), ShouldEqual, 1)
		So(r.clients, ShouldEqual, 4)
		So(r.index, ShouldEqual, -1)

		r = heap.Pop(h).(*Snowflake)
		So(h.Len(), ShouldEqual, 0)
		So(r.clients, ShouldEqual, 5)
		So(r.index, ShouldEqual, -1)
	})
}

func TestInvalidGeoipFile(t *testing.T) {
	t.Parallel()

	Convey("Geoip", t, func() {
		// Make sure things behave properly if geoip file fails to load
		ctx := NewBrokerContext(NullLogger(), "")
		if err := ctx.metrics.LoadGeoipDatabases("invalid_filename", "invalid_filename6"); err != nil {
			log.Printf("loading geo ip databases returned error: %v", err)
		}
		ctx.metrics.UpdateProxyStats("127.0.0.1", "", NATUnrestricted)
		So(ctx.metrics.geoipdb, ShouldBeNil)

	})
}

func TestMetrics(t *testing.T) {
	t.Parallel()

	Convey("Test metrics...", t, func() {
		done := make(chan bool)
		buf := new(bytes.Buffer)
		ctx := NewBrokerContext(log.New(buf, "", 0), "snowflake.torproject.net")
		i := &IPC{ctx}

		err := ctx.metrics.LoadGeoipDatabases("test_geoip", "test_geoip6")
		So(err, ShouldBeNil)

		//Test addition of proxy polls
		Convey("for proxy polls", func() {
			w := httptest.NewRecorder()
			data := bytes.NewReader([]byte("{\"Sid\":\"ymbcCMto7KHNGYlp\",\"Version\":\"1.0\",\"AcceptedRelayPattern\":\"snowflake.torproject.net\"}"))
			r, err := http.NewRequest("POST", "snowflake.broker/proxy", data)
			r.RemoteAddr = "129.97.208.23" //CA geoip
			So(err, ShouldBeNil)
			go func(i *IPC) {
				proxyPolls(i, w, r)
				done <- true
			}(i)
			p := <-ctx.proxyPolls //manually unblock poll
			p.offerChannel <- nil
			<-done

			w = httptest.NewRecorder()
			data = bytes.NewReader([]byte(`{"Sid":"ymbcCMto7KHNGYlp","Version":"1.0","Type":"standalone","AcceptedRelayPattern":"snowflake.torproject.net"}`))
			r, err = http.NewRequest("POST", "snowflake.broker/proxy", data)
			r.RemoteAddr = "129.97.208.24" //CA geoip
			So(err, ShouldBeNil)
			go func(i *IPC) {
				proxyPolls(i, w, r)
				done <- true
			}(i)
			p = <-ctx.proxyPolls //manually unblock poll
			p.offerChannel <- nil
			<-done

			w = httptest.NewRecorder()
			data = bytes.NewReader([]byte(`{"Sid":"ymbcCMto7KHNGYlp","Version":"1.0","Type":"badge","AcceptedRelayPattern":"snowflake.torproject.net"}`))
			r, err = http.NewRequest("POST", "snowflake.broker/proxy", data)
			r.RemoteAddr = "129.97.208.25" //CA geoip
			So(err, ShouldBeNil)
			go func(i *IPC) {
				proxyPolls(i, w, r)
				done <- true
			}(i)
			p = <-ctx.proxyPolls //manually unblock poll
			p.offerChannel <- nil
			<-done

			w = httptest.NewRecorder()
			data = bytes.NewReader([]byte(`{"Sid":"ymbcCMto7KHNGYlp","Version":"1.0","Type":"webext","AcceptedRelayPattern":"snowflake.torproject.net"}`))
			r, err = http.NewRequest("POST", "snowflake.broker/proxy", data)
			r.RemoteAddr = "129.97.208.26" //CA geoip
			So(err, ShouldBeNil)
			go func(i *IPC) {
				proxyPolls(i, w, r)
				done <- true
			}(i)
			p = <-ctx.proxyPolls //manually unblock poll
			p.offerChannel <- nil
			<-done
			ctx.metrics.printMetrics()

			metricsStr := buf.String()
			So(metricsStr, ShouldStartWith, "snowflake-stats-end "+time.Now().UTC().Format("2006-01-02 15:04:05")+" (86400 s)\nsnowflake-ips CA=4\n")
			So(metricsStr, ShouldContainSubstring, "\nsnowflake-ips-standalone 1\n")
			So(metricsStr, ShouldContainSubstring, "\nsnowflake-ips-badge 1\n")
			So(metricsStr, ShouldContainSubstring, "\nsnowflake-ips-webext 1\n")
			So(metricsStr, ShouldEndWith, `snowflake-ips-total 4
snowflake-idle-count 8
snowflake-proxy-poll-with-relay-url-count 8
snowflake-proxy-poll-without-relay-url-count 0
snowflake-proxy-rejected-for-relay-url-count 0
client-denied-count 0
client-restricted-denied-count 0
client-unrestricted-denied-count 0
client-snowflake-match-count 0
client-snowflake-timeout-count 0
client-http-count 0
client-http-ips 
client-ampcache-count 0
client-ampcache-ips 
client-sqs-count 0
client-sqs-ips 
snowflake-ips-nat-restricted 0
snowflake-ips-nat-unrestricted 0
snowflake-ips-nat-unknown 4
`)
		})

		//Test addition of client failures
		Convey("for no proxies available", func() {
			w := httptest.NewRecorder()
			data, err := createClientOffer(sdp, NATUnknown, "")
			So(err, ShouldBeNil)
			r, err := http.NewRequest("POST", "snowflake.broker/client", data)
			r.RemoteAddr = "129.97.208.23:8888" //CA geoip
			So(err, ShouldBeNil)

			clientOffers(i, w, r)

			ctx.metrics.printMetrics()
			So(buf.String(), ShouldContainSubstring, `client-denied-count 8
client-restricted-denied-count 8
client-unrestricted-denied-count 0
client-snowflake-match-count 0
client-snowflake-timeout-count 0
client-http-count 8
client-http-ips CA=8
client-ampcache-count 0
client-ampcache-ips 
client-sqs-count 0
client-sqs-ips `)

			// Test reset
			buf.Reset()
			ctx.metrics.printMetrics()
			So(buf.String(), ShouldContainSubstring, "\nsnowflake-ips \n")
			So(buf.String(), ShouldContainSubstring, "\nsnowflake-ips-standalone 0\n")
			So(buf.String(), ShouldContainSubstring, "\nsnowflake-ips-badge 0\n")
			So(buf.String(), ShouldContainSubstring, "\nsnowflake-ips-webext 0\n")
			So(buf.String(), ShouldContainSubstring, `snowflake-ips-total 0
snowflake-idle-count 0
snowflake-proxy-poll-with-relay-url-count 0
snowflake-proxy-poll-without-relay-url-count 0
snowflake-proxy-rejected-for-relay-url-count 0
client-denied-count 0
client-restricted-denied-count 0
client-unrestricted-denied-count 0
client-snowflake-match-count 0
client-snowflake-timeout-count 0
client-http-count 0
client-http-ips 
client-ampcache-count 0
client-ampcache-ips 
client-sqs-count 0
client-sqs-ips 
snowflake-ips-nat-restricted 0
snowflake-ips-nat-unrestricted 0
snowflake-ips-nat-unknown 0
`)
		})
		//Test addition of client matches
		Convey("for client-proxy match", func() {
			w := httptest.NewRecorder()
			data, err := createClientOffer(sdp, NATUnknown, "")
			So(err, ShouldBeNil)
			r, err := http.NewRequest("POST", "snowflake.broker/client", data)
			So(err, ShouldBeNil)

			// Prepare a fake proxy to respond with.
			snowflake := ctx.AddSnowflake("fake", "", NATUnrestricted, 0)
			go func() {
				clientOffers(i, w, r)
				done <- true
			}()
			offer := <-snowflake.offerChannel
			So(offer.sdp, ShouldResemble, []byte(sdp))
			snowflake.answerChannel <- "fake answer"
			<-done

			ctx.metrics.printMetrics()
			So(buf.String(), ShouldContainSubstring, "client-denied-count 0\nclient-restricted-denied-count 0\nclient-unrestricted-denied-count 0\nclient-snowflake-match-count 8")
		})
		//Test rounding boundary
		Convey("binning boundary", func() {
			w := httptest.NewRecorder()
			data, err := createClientOffer(sdp, NATRestricted, "")
			So(err, ShouldBeNil)
			r, err := http.NewRequest("POST", "snowflake.broker/client", data)
			So(err, ShouldBeNil)
			clientOffers(i, w, r)

			w = httptest.NewRecorder()
			data, err = createClientOffer(sdp, NATRestricted, "")
			So(err, ShouldBeNil)
			r, err = http.NewRequest("POST", "snowflake.broker/client", data)
			So(err, ShouldBeNil)
			clientOffers(i, w, r)

			w = httptest.NewRecorder()
			data, err = createClientOffer(sdp, NATRestricted, "")
			So(err, ShouldBeNil)
			r, err = http.NewRequest("POST", "snowflake.broker/client", data)
			So(err, ShouldBeNil)
			clientOffers(i, w, r)

			w = httptest.NewRecorder()
			data, err = createClientOffer(sdp, NATRestricted, "")
			So(err, ShouldBeNil)
			r, err = http.NewRequest("POST", "snowflake.broker/client", data)
			So(err, ShouldBeNil)
			clientOffers(i, w, r)

			w = httptest.NewRecorder()
			data, err = createClientOffer(sdp, NATRestricted, "")
			So(err, ShouldBeNil)
			r, err = http.NewRequest("POST", "snowflake.broker/client", data)
			So(err, ShouldBeNil)
			clientOffers(i, w, r)

			w = httptest.NewRecorder()
			data, err = createClientOffer(sdp, NATRestricted, "")
			So(err, ShouldBeNil)
			r, err = http.NewRequest("POST", "snowflake.broker/client", data)
			So(err, ShouldBeNil)
			clientOffers(i, w, r)

			w = httptest.NewRecorder()
			data, err = createClientOffer(sdp, NATRestricted, "")
			So(err, ShouldBeNil)
			r, err = http.NewRequest("POST", "snowflake.broker/client", data)
			So(err, ShouldBeNil)
			clientOffers(i, w, r)

			w = httptest.NewRecorder()
			data, err = createClientOffer(sdp, NATRestricted, "")
			So(err, ShouldBeNil)
			r, err = http.NewRequest("POST", "snowflake.broker/client", data)
			So(err, ShouldBeNil)
			clientOffers(i, w, r)

			w = httptest.NewRecorder()
			data, err = createClientOffer(sdp, NATRestricted, "")
			So(err, ShouldBeNil)
			r, err = http.NewRequest("POST", "snowflake.broker/client", data)
			So(err, ShouldBeNil)
			clientOffers(i, w, r)

			buf.Reset()
			ctx.metrics.printMetrics()
			So(buf.String(), ShouldContainSubstring, "client-denied-count 16\nclient-restricted-denied-count 16\nclient-unrestricted-denied-count 0\n")
		})

		//Test unique ip
		Convey("proxy counts by unique ip", func() {
			w := httptest.NewRecorder()
			data := bytes.NewReader([]byte(`{"Sid":"ymbcCMto7KHNGYlp","Version":"1.0","AcceptedRelayPattern":"snowflake.torproject.net"}`))
			r, err := http.NewRequest("POST", "snowflake.broker/proxy", data)
			r.RemoteAddr = "129.97.208.23:8888" //CA geoip
			So(err, ShouldBeNil)
			go func(i *IPC) {
				proxyPolls(i, w, r)
				done <- true
			}(i)
			p := <-ctx.proxyPolls //manually unblock poll
			p.offerChannel <- nil
			<-done

			data = bytes.NewReader([]byte(`{"Sid":"ymbcCMto7KHNGYlp","Version":"1.0","AcceptedRelayPattern":"snowflake.torproject.net"}`))
			r, err = http.NewRequest("POST", "snowflake.broker/proxy", data)
			if err != nil {
				log.Printf("unable to get NewRequest with error: %v", err)
			}
			r.RemoteAddr = "129.97.208.23:8888" //CA geoip
			go func(i *IPC) {
				proxyPolls(i, w, r)
				done <- true
			}(i)
			p = <-ctx.proxyPolls //manually unblock poll
			p.offerChannel <- nil
			<-done

			ctx.metrics.printMetrics()
			metricsStr := buf.String()
			So(metricsStr, ShouldContainSubstring, "snowflake-ips CA=1\n")
			So(metricsStr, ShouldContainSubstring, "snowflake-ips-total 1\n")
		})
		//Test NAT types
		Convey("proxy counts by NAT type", func() {
			w := httptest.NewRecorder()
			data := bytes.NewReader([]byte(`{"Sid":"ymbcCMto7KHNGYlp","Version":"1.2","Type":"unknown","NAT":"restricted","AcceptedRelayPattern":"snowflake.torproject.net"}`))
			r, err := http.NewRequest("POST", "snowflake.broker/proxy", data)
			r.RemoteAddr = "129.97.208.23:8888" //CA geoip
			So(err, ShouldBeNil)
			go func(i *IPC) {
				proxyPolls(i, w, r)
				done <- true
			}(i)
			p := <-ctx.proxyPolls //manually unblock poll
			p.offerChannel <- nil
			<-done

			data = bytes.NewReader([]byte(`{"Sid":"ymbcCMto7KHNGYlp","Version":"1.2","Type":"unknown","NAT":"unrestricted","AcceptedRelayPattern":"snowflake.torproject.net"}`))
			r, err = http.NewRequest("POST", "snowflake.broker/proxy", data)
			if err != nil {
				log.Printf("unable to get NewRequest with error: %v", err)
			}
			r.RemoteAddr = "129.97.208.24:8888" //CA geoip
			go func(i *IPC) {
				proxyPolls(i, w, r)
				done <- true
			}(i)
			p = <-ctx.proxyPolls //manually unblock poll
			p.offerChannel <- nil
			<-done

			ctx.metrics.printMetrics()
			So(buf.String(), ShouldContainSubstring, "snowflake-ips-nat-restricted 1\nsnowflake-ips-nat-unrestricted 1\nsnowflake-ips-nat-unknown 0")
		})

		Convey("client failures by NAT type", func() {
			w := httptest.NewRecorder()
			data, err := createClientOffer(sdp, NATRestricted, "")
			So(err, ShouldBeNil)
			r, err := http.NewRequest("POST", "snowflake.broker/client", data)
			So(err, ShouldBeNil)

			clientOffers(i, w, r)

			ctx.metrics.printMetrics()
			So(buf.String(), ShouldContainSubstring, "client-denied-count 8\nclient-restricted-denied-count 8\nclient-unrestricted-denied-count 0\nclient-snowflake-match-count 0")

			buf.Reset()

			data, err = createClientOffer(sdp, NATUnrestricted, "")
			So(err, ShouldBeNil)
			r, err = http.NewRequest("POST", "snowflake.broker/client", data)
			So(err, ShouldBeNil)

			clientOffers(i, w, r)

			ctx.metrics.printMetrics()
			So(buf.String(), ShouldContainSubstring, "client-denied-count 8\nclient-restricted-denied-count 0\nclient-unrestricted-denied-count 8\nclient-snowflake-match-count 0")

			buf.Reset()

			data, err = createClientOffer(sdp, NATUnknown, "")
			So(err, ShouldBeNil)
			r, err = http.NewRequest("POST", "snowflake.broker/client", data)
			So(err, ShouldBeNil)

			clientOffers(i, w, r)

			ctx.metrics.printMetrics()
			So(buf.String(), ShouldContainSubstring, "client-denied-count 8\nclient-restricted-denied-count 8\nclient-unrestricted-denied-count 0\nclient-snowflake-match-count 0")
		})
		Convey("for country stats order", func() {
			stats := new(sync.Map)
			for cc, count := range map[string]uint64{
				"IT": 50,
				"FR": 200,
				"TZ": 100,
				"CN": 250,
				"RU": 150,
				"CA": 1,
				"BE": 1,
				"PH": 1,
			} {
				stats.LoadOrStore(cc, new(uint64))
				val, _ := stats.Load(cc)
				ptr := val.(*uint64)
				atomic.AddUint64(ptr, count)
			}
			So(displayCountryStats(stats, false), ShouldEqual, "CN=250,FR=200,RU=150,TZ=100,IT=50,BE=1,CA=1,PH=1")
		})
	})
}<|MERGE_RESOLUTION|>--- conflicted
+++ resolved
@@ -10,11 +10,8 @@
 	"net/http"
 	"net/http/httptest"
 	"os"
-<<<<<<< HEAD
-=======
 	"sync"
 	"sync/atomic"
->>>>>>> 1d73e14f
 	"testing"
 	"time"
 
