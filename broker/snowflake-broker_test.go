--- conflicted
+++ resolved
@@ -24,8 +24,6 @@
 	return logger
 }
 
-<<<<<<< HEAD
-=======
 var promOnce sync.Once
 
 var (
@@ -73,7 +71,6 @@
 	return answer, nil
 }
 
->>>>>>> 58c3121c
 func decodeAMPArmorToString(r io.Reader) (string, error) {
 	dec, err := amp.NewArmorDecoder(r)
 	if err != nil {
