/*
We export metrics in the format specified in our broker spec:
https://gitweb.torproject.org/pluggable-transports/snowflake.git/tree/doc/broker-spec.txt
*/

package main

import (
	"fmt"
	"log"
	"math"
	"net"
	"sort"
	"sync"
	"sync/atomic"
	"time"

	"github.com/prometheus/client_golang/prometheus"
	"gitlab.torproject.org/tpo/anti-censorship/geoip"
	"gitlab.torproject.org/tpo/anti-censorship/pluggable-transports/ptutil/safeprom"
	"tgragnato.it/snowflake/common/messages"
)

const (
	prometheusNamespace = "snowflake"
	metricsResolution   = 60 * 60 * 24 * time.Second //86400 seconds
)

<<<<<<< HEAD
var rendezvoudMethodList = [...]messages.RendezvousMethod{
	messages.RendezvousHttp,
	messages.RendezvousAmpCache,
	messages.RendezvousSqs,
}

type CountryStats struct {
	// map[proxyType][address]bool
	proxies map[string]map[string]bool
	unknown map[string]bool

	natRestricted   map[string]bool
	natUnrestricted map[string]bool
	natUnknown      map[string]bool

	counts map[string]int
}

// Implements Observable
type Metrics struct {
	sync.Mutex

	logger  *log.Logger
	geoipdb *geoip.Geoip

	countryStats                  CountryStats
	clientRoundtripEstimate       time.Duration
	proxyIdleCount                uint
	clientDeniedCount             map[messages.RendezvousMethod]uint
	clientRestrictedDeniedCount   map[messages.RendezvousMethod]uint
	clientUnrestrictedDeniedCount map[messages.RendezvousMethod]uint
	clientProxyMatchCount         map[messages.RendezvousMethod]uint
	clientProxyTimeoutCount       map[messages.RendezvousMethod]uint

	rendezvousCountryStats map[messages.RendezvousMethod]map[string]int

	proxyPollWithRelayURLExtension         uint
	proxyPollWithoutRelayURLExtension      uint
	proxyPollRejectedWithRelayURLExtension uint

	promMetrics *PromMetrics
}

=======
>>>>>>> 1d73e14f
type record struct {
	cc    string
	count uint64
}
type records []record

func (r records) Len() int      { return len(r) }
func (r records) Swap(i, j int) { r[i], r[j] = r[j], r[i] }
func (r records) Less(i, j int) bool {
	if r[i].count == r[j].count {
		return r[i].cc > r[j].cc
	}
	return r[i].count < r[j].count
}

type Metrics struct {
	logger  *log.Logger
	geoipdb *geoip.Geoip

	ips      *sync.Map // proxy IP addresses we've seen before
	counters *sync.Map // counters for ip-based metrics

	// counters for country-based metrics
	proxies         *sync.Map // ip-based counts of proxy country codes
	clientHTTPPolls *sync.Map // poll-based counts of client HTTP rendezvous
	clientAMPPolls  *sync.Map // poll-based counts of client AMP cache rendezvous
	clientSQSPolls  *sync.Map // poll-based counts of client SQS rendezvous

	promMetrics *PromMetrics
}

<<<<<<< HEAD
func (m *Metrics) UpdateCountryStats(addr string, proxyType string, natType string) {
	m.Lock()
	defer m.Unlock()

	var country string
	var ok bool
=======
func NewMetrics(metricsLogger *log.Logger) (*Metrics, error) {
	m := new(Metrics)
>>>>>>> 1d73e14f

	m.logger = metricsLogger
	m.promMetrics = initPrometheus()
	m.ips = new(sync.Map)
	m.counters = new(sync.Map)
	m.proxies = new(sync.Map)
	m.clientHTTPPolls = new(sync.Map)
	m.clientAMPPolls = new(sync.Map)
	m.clientSQSPolls = new(sync.Map)

	// Write to log file every day with updated metrics
	go m.logMetrics()

	return m, nil
}

func incrementMapCounter(counters *sync.Map, key string) {
	start := uint64(1)
	val, loaded := counters.LoadOrStore(key, &start)
	if loaded {
		ptr := val.(*uint64)
		atomic.AddUint64(ptr, 1)
	}
}

func (m *Metrics) IncrementCounter(key string) {
	incrementMapCounter(m.counters, key)
}

func (m *Metrics) UpdateProxyStats(addr string, proxyType string, natType string) {

	// perform geolocation of IP address
	ip := net.ParseIP(addr)
	if m.geoipdb == nil {
		return
	}
	country, ok := m.geoipdb.GetCountryByAddr(ip)
	if !ok {
		country = "??"
	}

	// check whether we've seen this proxy ip before
	if _, loaded := m.ips.LoadOrStore(addr, true); !loaded {
		m.IncrementCounter("proxy-total")
		incrementMapCounter(m.proxies, country)
	}

	// update unique IP proxy NAT metrics
	key := fmt.Sprintf("%s-%s", addr, natType)
	if _, loaded := m.ips.LoadOrStore(key, true); !loaded {
		switch natType {
		case NATRestricted:
			m.IncrementCounter("proxy-nat-restricted")
		case NATUnrestricted:
			m.IncrementCounter("proxy-nat-unrestricted")
		default:
			m.IncrementCounter("proxy-nat-unknown")
		}
	}
	// update unique IP proxy type metrics
	key = fmt.Sprintf("%s-%s", addr, proxyType)
	if _, loaded := m.ips.LoadOrStore(key, true); !loaded {
		switch proxyType {
		case "standalone":
			m.IncrementCounter("proxy-standalone")
		case "badge":
			m.IncrementCounter("proxy-badge")
		case "iptproxy":
			m.IncrementCounter("proxy-iptproxy")
		case "webext":
			m.IncrementCounter("proxy-webext")
		}
	}

	m.promMetrics.ProxyTotal.With(prometheus.Labels{
		"nat":  natType,
		"type": proxyType,
		"cc":   country,
	}).Inc()
}

<<<<<<< HEAD
func (m *Metrics) UpdateRendezvousStats(addr string, rendezvousMethod messages.RendezvousMethod, natType, status string) {
	m.Lock()
	defer m.Unlock()

=======
func (m *Metrics) UpdateClientStats(addr string, rendezvousMethod messages.RendezvousMethod, natType, status string) {
>>>>>>> 1d73e14f
	ip := net.ParseIP(addr)
	country := "??"
	if m.geoipdb != nil {
		country_by_addr, ok := m.geoipdb.GetCountryByAddr(ip)
		if ok {
			country = country_by_addr
		}
	}

	switch status {
	case "denied":
		m.IncrementCounter("client-denied")
		if natType == NATUnrestricted {
			m.IncrementCounter("client-unrestricted-denied")
		} else {
			m.IncrementCounter("client-restricted-denied")
		}
	case "matched":
		m.IncrementCounter("client-match")
	case "timeout":
		m.IncrementCounter("client-timeout")
	default:
		log.Printf("Unknown rendezvous status: %s", status)
	}

	switch rendezvousMethod {
	case messages.RendezvousHttp:
		m.IncrementCounter("client-http")
		incrementMapCounter(m.clientHTTPPolls, country)
	case messages.RendezvousAmpCache:
		m.IncrementCounter("client-amp")
		incrementMapCounter(m.clientAMPPolls, country)
	case messages.RendezvousSqs:
		m.IncrementCounter("client-sqs")
		incrementMapCounter(m.clientSQSPolls, country)
	}
	m.promMetrics.ClientPollTotal.With(prometheus.Labels{
		"nat":               natType,
		"status":            status,
		"rendezvous_method": string(rendezvousMethod),
		"cc":                country,
	}).Inc()
}

<<<<<<< HEAD
func (m *Metrics) UpdateProxyPollStats(pollType string, natType string, proxyType string) {
	m.Lock()
	defer m.Unlock()

	switch pollType {
	case "without_relay_url_extension":
		m.proxyPollWithoutRelayURLExtension++
	case "with_relay_url_extension":
		m.proxyPollWithRelayURLExtension++
	case "rejected_relay_url_extension":
		m.proxyPollRejectedWithRelayURLExtension++
	case "idle":
		m.proxyIdleCount++
	}

	m.promMetrics.ProxyPollWithoutRelayURLExtensionTotal.With(prometheus.Labels{"nat": natType, "type": proxyType}).Inc()
}

func (m *Metrics) DisplayRendezvousStatsByCountry(rendezvoudMethod messages.RendezvousMethod) string {
=======
func displayCountryStats(m *sync.Map, binned bool) string {
>>>>>>> 1d73e14f
	output := ""

	// Use the records struct to sort our counts map by value.
	rs := records{}

	m.Range(func(cc any, _ any) bool {
		count, loaded := m.LoadAndDelete(cc)
		ptr := count.(*uint64)
		if loaded {
			rs = append(rs, record{cc: cc.(string), count: *ptr})
		}
		return true
	})
	sort.Sort(sort.Reverse(rs))
	for _, r := range rs {
		count := uint64(r.count)
		if binned {
			count = binCount(count)
		}
		output += fmt.Sprintf("%s=%d,", r.cc, count)
	}

	// cut off trailing ","
	if len(output) > 0 {
		return output[:len(output)-1]
	}

	return output
}

func (m *Metrics) LoadGeoipDatabases(geoipDB string, geoip6DB string) (err error) {
	m.Lock()
	defer m.Unlock()
	m.geoipdb, err = geoip.New(geoipDB, geoip6DB)
	return err
}

// Logs metrics in intervals specified by metricsResolution
func (m *Metrics) logMetrics() {
	heartbeat := time.Tick(metricsResolution)
	for range heartbeat {
		m.printMetrics()
	}
}

func (m *Metrics) loadAndZero(key string) uint64 {
	count, loaded := m.counters.LoadAndDelete(key)
	if !loaded {
		count = new(uint64)
	}
	ptr := count.(*uint64)
	return *ptr
}

func (m *Metrics) printMetrics() {
<<<<<<< HEAD
	m.Lock()
=======
>>>>>>> 1d73e14f
	m.logger.Println(
		"snowflake-stats-end",
		time.Now().UTC().Format("2006-01-02 15:04:05"),
		fmt.Sprintf("(%d s)", int(metricsResolution.Seconds())),
	)
<<<<<<< HEAD
	m.logger.Println("snowflake-ips", m.countryStats.Display())
	total := len(m.countryStats.unknown)
	for pType, addresses := range m.countryStats.proxies {
		m.logger.Printf("snowflake-ips-%s %d\n", pType, len(addresses))
		total += len(addresses)
	}
	m.logger.Println("snowflake-ips-total", total)
	m.logger.Println("snowflake-idle-count", binCount(m.proxyIdleCount))
	m.logger.Println("snowflake-proxy-poll-with-relay-url-count", binCount(m.proxyPollWithRelayURLExtension))
	m.logger.Println("snowflake-proxy-poll-without-relay-url-count", binCount(m.proxyPollWithoutRelayURLExtension))
	m.logger.Println("snowflake-proxy-rejected-for-relay-url-count", binCount(m.proxyPollRejectedWithRelayURLExtension))

	m.logger.Println("client-denied-count", binCount(sumMapValues(&m.clientDeniedCount)))
	m.logger.Println("client-restricted-denied-count", binCount(sumMapValues(&m.clientRestrictedDeniedCount)))
	m.logger.Println("client-unrestricted-denied-count", binCount(sumMapValues(&m.clientUnrestrictedDeniedCount)))
	m.logger.Println("client-snowflake-match-count", binCount(sumMapValues(&m.clientProxyMatchCount)))
	m.logger.Println("client-snowflake-timeout-count", binCount(sumMapValues(&m.clientProxyTimeoutCount)))

	for _, rendezvousMethod := range rendezvoudMethodList {
		m.logger.Printf("client-%s-count %d\n", rendezvousMethod, binCount(
			m.clientDeniedCount[rendezvousMethod]+m.clientProxyMatchCount[rendezvousMethod],
		))
		m.logger.Printf("client-%s-ips %s\n", rendezvousMethod, m.DisplayRendezvousStatsByCountry(rendezvousMethod))
	}

	m.logger.Println("snowflake-ips-nat-restricted", len(m.countryStats.natRestricted))
	m.logger.Println("snowflake-ips-nat-unrestricted", len(m.countryStats.natUnrestricted))
	m.logger.Println("snowflake-ips-nat-unknown", len(m.countryStats.natUnknown))
	m.Unlock()
}

// Restores all metrics to original values
func (m *Metrics) zeroMetrics() {
	m.proxyIdleCount = 0
	m.clientDeniedCount = make(map[messages.RendezvousMethod]uint)
	m.clientRestrictedDeniedCount = make(map[messages.RendezvousMethod]uint)
	m.clientUnrestrictedDeniedCount = make(map[messages.RendezvousMethod]uint)
	m.proxyPollRejectedWithRelayURLExtension = 0
	m.proxyPollWithRelayURLExtension = 0
	m.proxyPollWithoutRelayURLExtension = 0
	m.clientProxyMatchCount = make(map[messages.RendezvousMethod]uint)
	m.clientProxyTimeoutCount = make(map[messages.RendezvousMethod]uint)

	m.rendezvousCountryStats = make(map[messages.RendezvousMethod]map[string]int)
	for _, rendezvousMethod := range rendezvoudMethodList {
		m.rendezvousCountryStats[rendezvousMethod] = make(map[string]int)
	}

	m.countryStats.counts = make(map[string]int)
	for pType := range m.countryStats.proxies {
		m.countryStats.proxies[pType] = make(map[string]bool)
	}
	m.countryStats.unknown = make(map[string]bool)
	m.countryStats.natRestricted = make(map[string]bool)
	m.countryStats.natUnrestricted = make(map[string]bool)
	m.countryStats.natUnknown = make(map[string]bool)
=======
	m.logger.Println("snowflake-ips", displayCountryStats(m.proxies, false))
	m.logger.Printf("snowflake-ips-iptproxy %d\n", m.loadAndZero("proxy-iptproxy"))
	m.logger.Printf("snowflake-ips-standalone %d\n", m.loadAndZero("proxy-standalone"))
	m.logger.Printf("snowflake-ips-webext %d\n", m.loadAndZero("proxy-webext"))
	m.logger.Printf("snowflake-ips-badge %d\n", m.loadAndZero("proxy-badge"))
	m.logger.Println("snowflake-ips-total", m.loadAndZero("proxy-total"))
	m.logger.Println("snowflake-idle-count", binCount(m.loadAndZero("proxy-idle")))
	m.logger.Println("snowflake-proxy-poll-with-relay-url-count", binCount(m.loadAndZero("proxy-poll-with-relay-url")))
	m.logger.Println("snowflake-proxy-poll-without-relay-url-count", binCount(m.loadAndZero("proxy-poll-without-relay-url")))
	m.logger.Println("snowflake-proxy-rejected-for-relay-url-count", binCount(m.loadAndZero("proxy-poll-rejected-relay-url")))

	m.logger.Println("client-denied-count", binCount(m.loadAndZero("client-denied")))
	m.logger.Println("client-restricted-denied-count", binCount(m.loadAndZero("client-restricted-denied")))
	m.logger.Println("client-unrestricted-denied-count", binCount(m.loadAndZero("client-unrestricted-denied")))
	m.logger.Println("client-snowflake-match-count", binCount(m.loadAndZero("client-match")))
	m.logger.Println("client-snowflake-timeout-count", binCount(m.loadAndZero("client-timeout")))

	m.logger.Printf("client-http-count %d\n", binCount(m.loadAndZero("client-http")))
	m.logger.Printf("client-http-ips %s\n", displayCountryStats(m.clientHTTPPolls, true))
	m.logger.Printf("client-ampcache-count %d\n", binCount(m.loadAndZero("client-amp")))
	m.logger.Printf("client-ampcache-ips %s\n", displayCountryStats(m.clientAMPPolls, true))
	m.logger.Printf("client-sqs-count %d\n", binCount(m.loadAndZero("client-sqs")))
	m.logger.Printf("client-sqs-ips %s\n", displayCountryStats(m.clientSQSPolls, true))

	m.logger.Println("snowflake-ips-nat-restricted", m.loadAndZero("proxy-nat-restricted"))
	m.logger.Println("snowflake-ips-nat-unrestricted", m.loadAndZero("proxy-nat-unrestricted"))
	m.logger.Println("snowflake-ips-nat-unknown", m.loadAndZero("proxy-nat-unknown"))
>>>>>>> 1d73e14f
}

// Rounds up a count to the nearest multiple of 8.
func binCount(count uint64) uint64 {
	return uint64((math.Ceil(float64(count) / 8)) * 8)
}

type PromMetrics struct {
	registry         *prometheus.Registry
	ProxyTotal       *prometheus.CounterVec
	ProxyPollTotal   *safeprom.CounterVec
	ClientPollTotal  *safeprom.CounterVec
	AvailableProxies *prometheus.GaugeVec

	ProxyPollWithRelayURLExtensionTotal    *safeprom.CounterVec
	ProxyPollWithoutRelayURLExtensionTotal *safeprom.CounterVec

	ProxyPollRejectedForRelayURLExtensionTotal *safeprom.CounterVec
}

// Initialize metrics for prometheus exporter
func initPrometheus() *PromMetrics {
	promMetrics := &PromMetrics{}

	promMetrics.registry = prometheus.NewRegistry()

	promMetrics.ProxyTotal = prometheus.NewCounterVec(
		prometheus.CounterOpts{
			Namespace: prometheusNamespace,
			Name:      "proxy_total",
			Help:      "The number of unique snowflake IPs",
		},
		[]string{"type", "nat", "cc"},
	)

	promMetrics.AvailableProxies = prometheus.NewGaugeVec(
		prometheus.GaugeOpts{
			Namespace: prometheusNamespace,
			Name:      "available_proxies",
			Help:      "The number of currently available snowflake proxies",
		},
		[]string{"type", "nat"},
	)

	promMetrics.ProxyPollTotal = safeprom.NewCounterVec(
		prometheus.CounterOpts{
			Namespace: prometheusNamespace,
			Name:      "rounded_proxy_poll_total",
			Help:      "The number of snowflake proxy polls, rounded up to a multiple of 8",
		},
		[]string{"nat", "status"},
	)

	promMetrics.ProxyPollWithRelayURLExtensionTotal = safeprom.NewCounterVec(
		prometheus.CounterOpts{
			Namespace: prometheusNamespace,
			Name:      "rounded_proxy_poll_with_relay_url_extension_total",
			Help:      "The number of snowflake proxy polls with Relay URL Extension, rounded up to a multiple of 8",
		},
		[]string{"nat", "type"},
	)

	promMetrics.ProxyPollWithoutRelayURLExtensionTotal = safeprom.NewCounterVec(
		prometheus.CounterOpts{
			Namespace: prometheusNamespace,
			Name:      "rounded_proxy_poll_without_relay_url_extension_total",
			Help:      "The number of snowflake proxy polls without Relay URL Extension, rounded up to a multiple of 8",
		},
		[]string{"nat", "type"},
	)

	promMetrics.ProxyPollRejectedForRelayURLExtensionTotal = safeprom.NewCounterVec(
		prometheus.CounterOpts{
			Namespace: prometheusNamespace,
			Name:      "rounded_proxy_poll_rejected_relay_url_extension_total",
			Help:      "The number of snowflake proxy polls rejected by Relay URL Extension, rounded up to a multiple of 8",
		},
		[]string{"nat", "type"},
	)

	promMetrics.ClientPollTotal = safeprom.NewCounterVec(
		prometheus.CounterOpts{
			Namespace: prometheusNamespace,
			Name:      "rounded_client_poll_total",
			Help:      "The number of snowflake client polls, rounded up to a multiple of 8",
		},
		[]string{"nat", "status", "cc", "rendezvous_method"},
	)

	// We need to register our metrics so they can be exported.
	promMetrics.registry.MustRegister(
		promMetrics.ClientPollTotal, promMetrics.ProxyPollTotal,
		promMetrics.ProxyTotal, promMetrics.AvailableProxies,
		promMetrics.ProxyPollWithRelayURLExtensionTotal,
		promMetrics.ProxyPollWithoutRelayURLExtensionTotal,
		promMetrics.ProxyPollRejectedForRelayURLExtensionTotal,
	)

	return promMetrics
}<|MERGE_RESOLUTION|>--- conflicted
+++ resolved
@@ -26,52 +26,6 @@
 	metricsResolution   = 60 * 60 * 24 * time.Second //86400 seconds
 )
 
-<<<<<<< HEAD
-var rendezvoudMethodList = [...]messages.RendezvousMethod{
-	messages.RendezvousHttp,
-	messages.RendezvousAmpCache,
-	messages.RendezvousSqs,
-}
-
-type CountryStats struct {
-	// map[proxyType][address]bool
-	proxies map[string]map[string]bool
-	unknown map[string]bool
-
-	natRestricted   map[string]bool
-	natUnrestricted map[string]bool
-	natUnknown      map[string]bool
-
-	counts map[string]int
-}
-
-// Implements Observable
-type Metrics struct {
-	sync.Mutex
-
-	logger  *log.Logger
-	geoipdb *geoip.Geoip
-
-	countryStats                  CountryStats
-	clientRoundtripEstimate       time.Duration
-	proxyIdleCount                uint
-	clientDeniedCount             map[messages.RendezvousMethod]uint
-	clientRestrictedDeniedCount   map[messages.RendezvousMethod]uint
-	clientUnrestrictedDeniedCount map[messages.RendezvousMethod]uint
-	clientProxyMatchCount         map[messages.RendezvousMethod]uint
-	clientProxyTimeoutCount       map[messages.RendezvousMethod]uint
-
-	rendezvousCountryStats map[messages.RendezvousMethod]map[string]int
-
-	proxyPollWithRelayURLExtension         uint
-	proxyPollWithoutRelayURLExtension      uint
-	proxyPollRejectedWithRelayURLExtension uint
-
-	promMetrics *PromMetrics
-}
-
-=======
->>>>>>> 1d73e14f
 type record struct {
 	cc    string
 	count uint64
@@ -103,17 +57,8 @@
 	promMetrics *PromMetrics
 }
 
-<<<<<<< HEAD
-func (m *Metrics) UpdateCountryStats(addr string, proxyType string, natType string) {
-	m.Lock()
-	defer m.Unlock()
-
-	var country string
-	var ok bool
-=======
 func NewMetrics(metricsLogger *log.Logger) (*Metrics, error) {
 	m := new(Metrics)
->>>>>>> 1d73e14f
 
 	m.logger = metricsLogger
 	m.promMetrics = initPrometheus()
@@ -195,14 +140,7 @@
 	}).Inc()
 }
 
-<<<<<<< HEAD
-func (m *Metrics) UpdateRendezvousStats(addr string, rendezvousMethod messages.RendezvousMethod, natType, status string) {
-	m.Lock()
-	defer m.Unlock()
-
-=======
 func (m *Metrics) UpdateClientStats(addr string, rendezvousMethod messages.RendezvousMethod, natType, status string) {
->>>>>>> 1d73e14f
 	ip := net.ParseIP(addr)
 	country := "??"
 	if m.geoipdb != nil {
@@ -247,29 +185,7 @@
 	}).Inc()
 }
 
-<<<<<<< HEAD
-func (m *Metrics) UpdateProxyPollStats(pollType string, natType string, proxyType string) {
-	m.Lock()
-	defer m.Unlock()
-
-	switch pollType {
-	case "without_relay_url_extension":
-		m.proxyPollWithoutRelayURLExtension++
-	case "with_relay_url_extension":
-		m.proxyPollWithRelayURLExtension++
-	case "rejected_relay_url_extension":
-		m.proxyPollRejectedWithRelayURLExtension++
-	case "idle":
-		m.proxyIdleCount++
-	}
-
-	m.promMetrics.ProxyPollWithoutRelayURLExtensionTotal.With(prometheus.Labels{"nat": natType, "type": proxyType}).Inc()
-}
-
-func (m *Metrics) DisplayRendezvousStatsByCountry(rendezvoudMethod messages.RendezvousMethod) string {
-=======
 func displayCountryStats(m *sync.Map, binned bool) string {
->>>>>>> 1d73e14f
 	output := ""
 
 	// Use the records struct to sort our counts map by value.
@@ -325,73 +241,11 @@
 }
 
 func (m *Metrics) printMetrics() {
-<<<<<<< HEAD
-	m.Lock()
-=======
->>>>>>> 1d73e14f
 	m.logger.Println(
 		"snowflake-stats-end",
 		time.Now().UTC().Format("2006-01-02 15:04:05"),
 		fmt.Sprintf("(%d s)", int(metricsResolution.Seconds())),
 	)
-<<<<<<< HEAD
-	m.logger.Println("snowflake-ips", m.countryStats.Display())
-	total := len(m.countryStats.unknown)
-	for pType, addresses := range m.countryStats.proxies {
-		m.logger.Printf("snowflake-ips-%s %d\n", pType, len(addresses))
-		total += len(addresses)
-	}
-	m.logger.Println("snowflake-ips-total", total)
-	m.logger.Println("snowflake-idle-count", binCount(m.proxyIdleCount))
-	m.logger.Println("snowflake-proxy-poll-with-relay-url-count", binCount(m.proxyPollWithRelayURLExtension))
-	m.logger.Println("snowflake-proxy-poll-without-relay-url-count", binCount(m.proxyPollWithoutRelayURLExtension))
-	m.logger.Println("snowflake-proxy-rejected-for-relay-url-count", binCount(m.proxyPollRejectedWithRelayURLExtension))
-
-	m.logger.Println("client-denied-count", binCount(sumMapValues(&m.clientDeniedCount)))
-	m.logger.Println("client-restricted-denied-count", binCount(sumMapValues(&m.clientRestrictedDeniedCount)))
-	m.logger.Println("client-unrestricted-denied-count", binCount(sumMapValues(&m.clientUnrestrictedDeniedCount)))
-	m.logger.Println("client-snowflake-match-count", binCount(sumMapValues(&m.clientProxyMatchCount)))
-	m.logger.Println("client-snowflake-timeout-count", binCount(sumMapValues(&m.clientProxyTimeoutCount)))
-
-	for _, rendezvousMethod := range rendezvoudMethodList {
-		m.logger.Printf("client-%s-count %d\n", rendezvousMethod, binCount(
-			m.clientDeniedCount[rendezvousMethod]+m.clientProxyMatchCount[rendezvousMethod],
-		))
-		m.logger.Printf("client-%s-ips %s\n", rendezvousMethod, m.DisplayRendezvousStatsByCountry(rendezvousMethod))
-	}
-
-	m.logger.Println("snowflake-ips-nat-restricted", len(m.countryStats.natRestricted))
-	m.logger.Println("snowflake-ips-nat-unrestricted", len(m.countryStats.natUnrestricted))
-	m.logger.Println("snowflake-ips-nat-unknown", len(m.countryStats.natUnknown))
-	m.Unlock()
-}
-
-// Restores all metrics to original values
-func (m *Metrics) zeroMetrics() {
-	m.proxyIdleCount = 0
-	m.clientDeniedCount = make(map[messages.RendezvousMethod]uint)
-	m.clientRestrictedDeniedCount = make(map[messages.RendezvousMethod]uint)
-	m.clientUnrestrictedDeniedCount = make(map[messages.RendezvousMethod]uint)
-	m.proxyPollRejectedWithRelayURLExtension = 0
-	m.proxyPollWithRelayURLExtension = 0
-	m.proxyPollWithoutRelayURLExtension = 0
-	m.clientProxyMatchCount = make(map[messages.RendezvousMethod]uint)
-	m.clientProxyTimeoutCount = make(map[messages.RendezvousMethod]uint)
-
-	m.rendezvousCountryStats = make(map[messages.RendezvousMethod]map[string]int)
-	for _, rendezvousMethod := range rendezvoudMethodList {
-		m.rendezvousCountryStats[rendezvousMethod] = make(map[string]int)
-	}
-
-	m.countryStats.counts = make(map[string]int)
-	for pType := range m.countryStats.proxies {
-		m.countryStats.proxies[pType] = make(map[string]bool)
-	}
-	m.countryStats.unknown = make(map[string]bool)
-	m.countryStats.natRestricted = make(map[string]bool)
-	m.countryStats.natUnrestricted = make(map[string]bool)
-	m.countryStats.natUnknown = make(map[string]bool)
-=======
 	m.logger.Println("snowflake-ips", displayCountryStats(m.proxies, false))
 	m.logger.Printf("snowflake-ips-iptproxy %d\n", m.loadAndZero("proxy-iptproxy"))
 	m.logger.Printf("snowflake-ips-standalone %d\n", m.loadAndZero("proxy-standalone"))
@@ -419,7 +273,6 @@
 	m.logger.Println("snowflake-ips-nat-restricted", m.loadAndZero("proxy-nat-restricted"))
 	m.logger.Println("snowflake-ips-nat-unrestricted", m.loadAndZero("proxy-nat-unrestricted"))
 	m.logger.Println("snowflake-ips-nat-unknown", m.loadAndZero("proxy-nat-unknown"))
->>>>>>> 1d73e14f
 }
 
 // Rounds up a count to the nearest multiple of 8.
