--- conflicted
+++ resolved
@@ -176,13 +176,7 @@
 	if snowflake != nil {
 		snowflake.offerChannel <- offer
 	} else {
-<<<<<<< HEAD
-		i.ctx.metrics.UpdateRendezvousStats(arg.RemoteAddr, arg.RendezvousMethod, offer.natType, false)
-=======
-		i.ctx.metrics.lock.Lock()
 		i.ctx.metrics.UpdateRendezvousStats(arg.RemoteAddr, arg.RendezvousMethod, offer.natType, "denied")
-		i.ctx.metrics.lock.Unlock()
->>>>>>> 396f7b99
 		resp := &messages.ClientPollResponse{Error: messages.StrNoProxies}
 		return sendClientResponse(resp, response)
 	}
@@ -190,27 +184,13 @@
 	// Wait for the answer to be returned on the channel or timeout.
 	select {
 	case answer := <-snowflake.answerChannel:
-<<<<<<< HEAD
-		i.ctx.metrics.UpdateRendezvousStats(arg.RemoteAddr, arg.RendezvousMethod, offer.natType, true)
-=======
-		i.ctx.metrics.lock.Lock()
 		i.ctx.metrics.UpdateRendezvousStats(arg.RemoteAddr, arg.RendezvousMethod, offer.natType, "matched")
-		i.ctx.metrics.lock.Unlock()
->>>>>>> 396f7b99
 		resp := &messages.ClientPollResponse{Answer: answer}
 		err = sendClientResponse(resp, response)
 		// Initial tracking of elapsed time.
 		i.ctx.metrics.clientRoundtripEstimate = time.Since(startTime) / time.Millisecond
-<<<<<<< HEAD
-	case <-time.After(time.Second * ClientTimeout):
-		log.Println("Client: Timed out.")
-=======
-		i.ctx.metrics.lock.Unlock()
 	case <-arg.Context.Done():
-		i.ctx.metrics.lock.Lock()
 		i.ctx.metrics.UpdateRendezvousStats(arg.RemoteAddr, arg.RendezvousMethod, offer.natType, "timeout")
-		i.ctx.metrics.lock.Unlock()
->>>>>>> 396f7b99
 		resp := &messages.ClientPollResponse{Error: messages.StrTimedOut}
 		err = sendClientResponse(resp, response)
 	}
