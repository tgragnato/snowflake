package main

import (
	"container/heap"
	"encoding/hex"
	"fmt"
	"log"

	"github.com/prometheus/client_golang/prometheus"
	"tgragnato.it/snowflake/common/bridgefingerprint"
	"tgragnato.it/snowflake/common/constants"
	"tgragnato.it/snowflake/common/messages"
)

const (
	ClientTimeout = constants.BrokerClientTimeout
	ProxyTimeout  = 10

	NATUnknown      = "unknown"
	NATRestricted   = "restricted"
	NATUnrestricted = "unrestricted"
)

type IPC struct {
	ctx *BrokerContext
}

func (i *IPC) Debug(_ interface{}, response *string) error {
	var unknowns int
	var natRestricted, natUnrestricted, natUnknown int
	proxyTypes := make(map[string]int)

	i.ctx.snowflakeLock.Lock()
	s := fmt.Sprintf("current snowflakes available: %d\n", len(i.ctx.idToSnowflake))
	for _, snowflake := range i.ctx.idToSnowflake {
		if messages.KnownProxyTypes[snowflake.proxyType] {
			proxyTypes[snowflake.proxyType]++
		} else {
			unknowns++
		}

		switch snowflake.natType {
		case NATRestricted:
			natRestricted++
		case NATUnrestricted:
			natUnrestricted++
		default:
			natUnknown++
		}

	}
	i.ctx.snowflakeLock.Unlock()

	for pType, num := range proxyTypes {
		s += fmt.Sprintf("\t%s proxies: %d\n", pType, num)
	}
	s += fmt.Sprintf("\tunknown proxies: %d", unknowns)

	s += "\nNAT Types available:"
	s += fmt.Sprintf("\n\trestricted: %d", natRestricted)
	s += fmt.Sprintf("\n\tunrestricted: %d", natUnrestricted)
	s += fmt.Sprintf("\n\tunknown: %d", natUnknown)

	*response = s
	return nil
}

func (i *IPC) ProxyPolls(arg messages.Arg, response *[]byte) error {
	sid, proxyType, natType, clients, relayPattern, relayPatternSupported, err := messages.DecodeProxyPollRequestWithRelayPrefix(arg.Body)
	if err != nil {
		return messages.ErrBadRequest
	}

	if !relayPatternSupported {
<<<<<<< HEAD
		i.ctx.metrics.UpdateProxyPollStats("without_relay_url_extension", natType, proxyType)
	} else {
		i.ctx.metrics.UpdateProxyPollStats("with_relay_url_extension", natType, proxyType)
	}

	if !i.ctx.CheckProxyRelayPattern(relayPattern, !relayPatternSupported) {
		i.ctx.metrics.UpdateProxyPollStats("rejected_relay_url_extension", natType, proxyType)
=======
		i.ctx.metrics.IncrementCounter("proxy-poll-without-relay-url")
		i.ctx.metrics.promMetrics.ProxyPollWithoutRelayURLExtensionTotal.With(prometheus.Labels{"nat": natType, "type": proxyType}).Inc()
	} else {
		i.ctx.metrics.IncrementCounter("proxy-poll-with-relay-url")
		i.ctx.metrics.promMetrics.ProxyPollWithRelayURLExtensionTotal.With(prometheus.Labels{"nat": natType, "type": proxyType}).Inc()
	}

	if !i.ctx.CheckProxyRelayPattern(relayPattern, !relayPatternSupported) {
		i.ctx.metrics.IncrementCounter("proxy-poll-rejected-relay-url")
		i.ctx.metrics.promMetrics.ProxyPollRejectedForRelayURLExtensionTotal.With(prometheus.Labels{"nat": natType, "type": proxyType}).Inc()
>>>>>>> 1d73e14f

		b, err := messages.EncodePollResponseWithRelayURL("", false, "", "", "incorrect relay pattern")
		*response = b
		if err != nil {
			return messages.ErrInternal
		}
		return nil
	}

<<<<<<< HEAD
	i.ctx.metrics.UpdateCountryStats(arg.RemoteAddr, proxyType, natType)
=======
	// Log geoip stats
	remoteIP := arg.RemoteAddr
	if err != nil {
		log.Println("Warning: cannot process proxy IP: ", err.Error())
	} else {
		i.ctx.metrics.UpdateProxyStats(remoteIP, proxyType, natType)
	}
>>>>>>> 1d73e14f

	var b []byte

	// Wait for a client to avail an offer to the snowflake, or timeout if nil.
	offer := i.ctx.RequestOffer(sid, proxyType, natType, clients)

	if offer == nil {
<<<<<<< HEAD
		i.ctx.metrics.UpdateProxyPollStats("idle", natType, "idle")
=======
		i.ctx.metrics.IncrementCounter("proxy-idle")
		i.ctx.metrics.promMetrics.ProxyPollTotal.With(prometheus.Labels{"nat": natType, "status": "idle"}).Inc()
>>>>>>> 1d73e14f

		b, err = messages.EncodePollResponse("", false, "")
		if err != nil {
			return messages.ErrInternal
		}

		*response = b
		return nil
	}

	i.ctx.metrics.promMetrics.ProxyPollTotal.With(prometheus.Labels{"nat": natType, "status": "matched"}).Inc()
	var relayURL string
	bridgeFingerprint, err := bridgefingerprint.FingerprintFromBytes(offer.fingerprint)
	if err != nil {
		return messages.ErrBadRequest
	}
	if info, err := i.ctx.bridgeList.GetBridgeInfo(bridgeFingerprint); err != nil {
		return err
	} else {
		relayURL = info.WebSocketAddress
	}
	b, err = messages.EncodePollResponseWithRelayURL(string(offer.sdp), true, offer.natType, relayURL, "")
	if err != nil {
		return messages.ErrInternal
	}
	*response = b

	return nil
}

func sendClientResponse(resp *messages.ClientPollResponse, response *[]byte) error {
	data, err := resp.EncodePollResponse()
	if err != nil {
		log.Printf("error encoding answer")
		return messages.ErrInternal
	} else {
		*response = []byte(data)
		return nil
	}
}

func (i *IPC) ClientOffers(arg messages.Arg, response *[]byte) error {

	req, err := messages.DecodeClientPollRequest(arg.Body)
	if err != nil {
		return sendClientResponse(&messages.ClientPollResponse{Error: err.Error()}, response)
	}

	offer := &ClientOffer{
		natType: req.NAT,
		sdp:     []byte(req.Offer),
	}

	fingerprint, err := hex.DecodeString(req.Fingerprint)
	if err != nil {
		return sendClientResponse(&messages.ClientPollResponse{Error: err.Error()}, response)
	}

	BridgeFingerprint, err := bridgefingerprint.FingerprintFromBytes(fingerprint)
	if err != nil {
		return sendClientResponse(&messages.ClientPollResponse{Error: err.Error()}, response)
	}

	if _, err := i.ctx.GetBridgeInfo(BridgeFingerprint); err != nil {
		return sendClientResponse(
			&messages.ClientPollResponse{Error: err.Error()},
			response,
		)
	}

	offer.fingerprint = BridgeFingerprint.ToBytes()

	snowflake := i.matchSnowflake(offer.natType)
	if snowflake != nil {
		snowflake.offerChannel <- offer
	} else {
<<<<<<< HEAD
		i.ctx.metrics.UpdateRendezvousStats(arg.RemoteAddr, arg.RendezvousMethod, offer.natType, "denied")
=======
		i.ctx.metrics.UpdateClientStats(arg.RemoteAddr, arg.RendezvousMethod, offer.natType, "denied")
>>>>>>> 1d73e14f
		resp := &messages.ClientPollResponse{Error: messages.StrNoProxies}
		return sendClientResponse(resp, response)
	}

	// Wait for the answer to be returned on the channel or timeout.
	select {
	case answer := <-snowflake.answerChannel:
<<<<<<< HEAD
		i.ctx.metrics.UpdateRendezvousStats(arg.RemoteAddr, arg.RendezvousMethod, offer.natType, "matched")
		resp := &messages.ClientPollResponse{Answer: answer}
		err = sendClientResponse(resp, response)
		// Initial tracking of elapsed time.
		i.ctx.metrics.clientRoundtripEstimate = time.Since(startTime) / time.Millisecond
	case <-arg.Context.Done():
		i.ctx.metrics.UpdateRendezvousStats(arg.RemoteAddr, arg.RendezvousMethod, offer.natType, "timeout")
=======
		i.ctx.metrics.UpdateClientStats(arg.RemoteAddr, arg.RendezvousMethod, offer.natType, "matched")
		resp := &messages.ClientPollResponse{Answer: answer}
		err = sendClientResponse(resp, response)
	case <-arg.Context.Done():
		i.ctx.metrics.UpdateClientStats(arg.RemoteAddr, arg.RendezvousMethod, offer.natType, "timeout")
>>>>>>> 1d73e14f
		resp := &messages.ClientPollResponse{Error: messages.StrTimedOut}
		err = sendClientResponse(resp, response)
	}

	i.ctx.snowflakeLock.Lock()
	i.ctx.metrics.promMetrics.AvailableProxies.With(prometheus.Labels{"nat": snowflake.natType, "type": snowflake.proxyType}).Dec()
	delete(i.ctx.idToSnowflake, snowflake.id)
	i.ctx.snowflakeLock.Unlock()

	return err
}

func (i *IPC) matchSnowflake(natType string) *Snowflake {
	i.ctx.snowflakeLock.Lock()
	defer i.ctx.snowflakeLock.Unlock()

	// Proiritize known restricted snowflakes for unrestricted clients
	if natType == NATUnrestricted && i.ctx.restrictedSnowflakes.Len() > 0 {
		return heap.Pop(i.ctx.restrictedSnowflakes).(*Snowflake)
	}

	if i.ctx.snowflakes.Len() > 0 {
		return heap.Pop(i.ctx.snowflakes).(*Snowflake)
	}

	return nil
}

func (i *IPC) ProxyAnswers(arg messages.Arg, response *[]byte) error {
	answer, id, err := messages.DecodeAnswerRequest(arg.Body)
	if err != nil || answer == "" {
		return messages.ErrBadRequest
	}

	var success = true
	i.ctx.snowflakeLock.Lock()
	snowflake, ok := i.ctx.idToSnowflake[id]
	i.ctx.snowflakeLock.Unlock()
	if !ok || snowflake == nil {
		// The snowflake took too long to respond with an answer, so its client
		// disappeared / the snowflake is no longer recognized by the Broker.
		success = false
	}

	b, err := messages.EncodeAnswerResponse(success)
	if err != nil {
		log.Printf("Error encoding answer: %s", err.Error())
		return messages.ErrInternal
	}
	*response = b

	if success {
		snowflake.answerChannel <- answer
	}

	return nil
}<|MERGE_RESOLUTION|>--- conflicted
+++ resolved
@@ -72,15 +72,6 @@
 	}
 
 	if !relayPatternSupported {
-<<<<<<< HEAD
-		i.ctx.metrics.UpdateProxyPollStats("without_relay_url_extension", natType, proxyType)
-	} else {
-		i.ctx.metrics.UpdateProxyPollStats("with_relay_url_extension", natType, proxyType)
-	}
-
-	if !i.ctx.CheckProxyRelayPattern(relayPattern, !relayPatternSupported) {
-		i.ctx.metrics.UpdateProxyPollStats("rejected_relay_url_extension", natType, proxyType)
-=======
 		i.ctx.metrics.IncrementCounter("proxy-poll-without-relay-url")
 		i.ctx.metrics.promMetrics.ProxyPollWithoutRelayURLExtensionTotal.With(prometheus.Labels{"nat": natType, "type": proxyType}).Inc()
 	} else {
@@ -91,7 +82,6 @@
 	if !i.ctx.CheckProxyRelayPattern(relayPattern, !relayPatternSupported) {
 		i.ctx.metrics.IncrementCounter("proxy-poll-rejected-relay-url")
 		i.ctx.metrics.promMetrics.ProxyPollRejectedForRelayURLExtensionTotal.With(prometheus.Labels{"nat": natType, "type": proxyType}).Inc()
->>>>>>> 1d73e14f
 
 		b, err := messages.EncodePollResponseWithRelayURL("", false, "", "", "incorrect relay pattern")
 		*response = b
@@ -101,9 +91,6 @@
 		return nil
 	}
 
-<<<<<<< HEAD
-	i.ctx.metrics.UpdateCountryStats(arg.RemoteAddr, proxyType, natType)
-=======
 	// Log geoip stats
 	remoteIP := arg.RemoteAddr
 	if err != nil {
@@ -111,7 +98,6 @@
 	} else {
 		i.ctx.metrics.UpdateProxyStats(remoteIP, proxyType, natType)
 	}
->>>>>>> 1d73e14f
 
 	var b []byte
 
@@ -119,12 +105,8 @@
 	offer := i.ctx.RequestOffer(sid, proxyType, natType, clients)
 
 	if offer == nil {
-<<<<<<< HEAD
-		i.ctx.metrics.UpdateProxyPollStats("idle", natType, "idle")
-=======
 		i.ctx.metrics.IncrementCounter("proxy-idle")
 		i.ctx.metrics.promMetrics.ProxyPollTotal.With(prometheus.Labels{"nat": natType, "status": "idle"}).Inc()
->>>>>>> 1d73e14f
 
 		b, err = messages.EncodePollResponse("", false, "")
 		if err != nil {
@@ -201,11 +183,7 @@
 	if snowflake != nil {
 		snowflake.offerChannel <- offer
 	} else {
-<<<<<<< HEAD
-		i.ctx.metrics.UpdateRendezvousStats(arg.RemoteAddr, arg.RendezvousMethod, offer.natType, "denied")
-=======
 		i.ctx.metrics.UpdateClientStats(arg.RemoteAddr, arg.RendezvousMethod, offer.natType, "denied")
->>>>>>> 1d73e14f
 		resp := &messages.ClientPollResponse{Error: messages.StrNoProxies}
 		return sendClientResponse(resp, response)
 	}
@@ -213,21 +191,11 @@
 	// Wait for the answer to be returned on the channel or timeout.
 	select {
 	case answer := <-snowflake.answerChannel:
-<<<<<<< HEAD
-		i.ctx.metrics.UpdateRendezvousStats(arg.RemoteAddr, arg.RendezvousMethod, offer.natType, "matched")
-		resp := &messages.ClientPollResponse{Answer: answer}
-		err = sendClientResponse(resp, response)
-		// Initial tracking of elapsed time.
-		i.ctx.metrics.clientRoundtripEstimate = time.Since(startTime) / time.Millisecond
-	case <-arg.Context.Done():
-		i.ctx.metrics.UpdateRendezvousStats(arg.RemoteAddr, arg.RendezvousMethod, offer.natType, "timeout")
-=======
 		i.ctx.metrics.UpdateClientStats(arg.RemoteAddr, arg.RendezvousMethod, offer.natType, "matched")
 		resp := &messages.ClientPollResponse{Answer: answer}
 		err = sendClientResponse(resp, response)
 	case <-arg.Context.Done():
 		i.ctx.metrics.UpdateClientStats(arg.RemoteAddr, arg.RendezvousMethod, offer.natType, "timeout")
->>>>>>> 1d73e14f
 		resp := &messages.ClientPollResponse{Error: messages.StrTimedOut}
 		err = sendClientResponse(resp, response)
 	}
